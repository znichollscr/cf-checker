#!/usr/bin/env python
#-------------------------------------------------------------
# Name: cfchecks.py
#
# Author: Rosalyn Hatcher - Met Office, UK
#
# Maintainer: Rosalyn Hatcher - NCAS-CMS, Univ. of Reading, UK
#
# Date: February 2003
#
# File Revision: $Revision: 200 $
#
# CF Checker Version: See __version__
#
#-------------------------------------------------------------
''' cfchecks [OPTIONS] file1 [file2...]

Description:
 The CF Checker checks NetCDF files for compliance to the CF standard.
 
Options:
 -a or --area_types:
       the location of the CF area types table (xml)
       
 -h or --help: Prints this help text

 -r or --region_names:
       the location of the CF standardized region names table (xml)

 -s or --cf_standard_names:
       the location of the CF standard name table (xml)

 -t or --cache_time_days <days>:
       set the cache retention period in days [default 10 days].

 -v or --version: 
       CF version to check against, use auto to auto-detect the file version.

 -x or --cache_tables:
       cache the standard name, area type and region name tables.

 --cache_dir:
       directory in which to store cached tables

'''
from __future__ import print_function

from builtins import str
from builtins import next
from builtins import map
from past.builtins import basestring
from builtins import object
import sys, os, time

if sys.version_info[:2] < (2,7):
    from ordereddict import OrderedDict
else:
    from collections import OrderedDict
    from collections import defaultdict

import re
import string
import types
import numpy

# Ignore Future warnings in numpy for now
import warnings
warnings.filterwarnings("ignore",category=FutureWarning)

from netCDF4 import Dataset as netCDF4_Dataset
from netCDF4 import Variable as netCDF4_Variable
from netCDF4 import VLType as netCDF4_VLType

import netCDF4

from cfunits import Units

from operator import mul

import warnings

# Version is imported from the package module cfchecker/__init__.py
from cfchecker import __version__

STANDARDNAME = 'http://cfconventions.org/Data/cf-standard-names/current/src/cf-standard-name-table.xml'
AREATYPES = 'http://cfconventions.org/Data/area-type-table/current/src/area-type-table.xml'
REGIONNAMES = 'http://cfconventions.org/Data/standardized-region-list/standardized-region-list.xml'

#-----------------------------------------------------------
from xml.sax import ContentHandler
from xml.sax import make_parser
from xml.sax.handler import feature_namespaces


def normalize_whitespace(text):
    "Remove redundant whitespace from a string."
    return ' '.join(text.split())

def isnt_str_or_basestring(thing):
    """
    check if the passed in thing is a str, or if running under python 2,
    a basestring
    """

    if sys.version_info[:2] < (3,0):
      return not isinstance(thing, str) and not isinstance(thing, basestring)
    else:
      return not isinstance(thing, str)

def is_str_or_basestring(thing):
    """
    check if the passed in thing is a str, or if running under python 2,
    a basestring
    """

    return not isnt_str_or_basestring(thing)

class CFVersion(object):
    """A CF version number, stored as a tuple, that can be instantiated with 
    a tuple or a string, written out as a string, and compared with another version"""

    def __init__(self, value=()):
        "Instantiate CFVersion with a string or with a tuple of ints"
        if isinstance(value, str):
            if value.startswith("CF-"):
                value = value[3:]
            self.tuple = tuple(map(int, value.split(".")))
        else:
            self.tuple = value

    def __bool__(self):
        if self.tuple:
            return True
        else:
            return False

    def __str__(self):
        return "CF-%s" % ".".join(map(str, self.tuple))


    def __cmp__(self, other):

        # maybe overkill but allow for different lengths in future e.g. 3.2 and 3.2.1
        pos = 0
        while True:
            in_s = (pos < len(self.tuple))
            in_o = (pos < len(other.tuple))
            if in_s:
                if in_o:
                    c = (self.tuple[pos] > other.tuple[pos]) - (self.tuple[pos] <  other.tuple[pos])
                    if c != 0:
                        return c  # e.g. 1.x <=> 1.y
                else:  # in_s and not in_o
                    return 1  # e.g. 3.2.1 > 3.2
            else:
                if in_o:  # and not in_s
                    return -1  # e.g. 3.2 < 3.2.1
                else:  # not in_s and not in_o
                    return 0  # e.g. 3.2 == 3.2
            pos += 1

    def __eq__(self,other):
        return self.tuple == other.tuple

    def __ge__(self, other):
        if self.__cmp__(other) >= 0:
	        return True
        return False

    def __lt__(self, other):
        if self.__cmp__(other) < 0:
            return True
        return False

vn1_0 = CFVersion((1, 0))
vn1_1 = CFVersion((1, 1))
vn1_2 = CFVersion((1, 2))
vn1_3 = CFVersion((1, 3))
vn1_4 = CFVersion((1, 4))
vn1_5 = CFVersion((1, 5))
vn1_6 = CFVersion((1, 6))
vn1_7 = CFVersion((1, 7))
cfVersions = [vn1_0, vn1_1, vn1_2, vn1_3, vn1_4, vn1_5, vn1_6, vn1_7]
newest_version = max(cfVersions)


class ConstructDict(ContentHandler):
    """Parse the xml standard_name table, reading all entries into a dictionary;
       storing standard_name and units.

       If useShelve is True, a python shelve file will be used. If the file is
       present and less than 600 seconds old, the existing contents will be used,
       otherwise the standard name table will be parsed and written to the shelf 
       file.
    """
    def __init__(self, useShelve=False, shelveFile=None, cacheTime=0, cacheDir='/tmp'):
        self.inUnitsContent = 0
        self.inEntryIdContent = 0
        self.inVersionNoContent = 0
        self.inLastModifiedContent = 0
        self.current = False
        self.useShelve = useShelve

        if useShelve:
            import shelve
            if shelveFile == None:
                self.shFile = os.path.join(cacheDir, 'cfexpr_cache')
            else:
                self.shFile = os.path.join(cacheDir, shelveFile)
            now = time.time()
            exists = os.path.isfile( self.shFile ) or os.path.isfile( '%s.dat' % self.shFile )
            self.dict = shelve.open( self.shFile )

            if exists:
                ctime = self.dict['__contentTime__']
                self.current = (now-ctime) < cacheTime
            else:
                self.current = False
            if self.current:
                self.version_number, self.last_modified = self.dict['__info__']
            else:
                self.dict['__contentTime__'] = now
        else:
            self.dict = {}
    
    def close(self):
        if self.useShelve:
            self.dict['__info__'] = (self.version_number,self.last_modified)
            self.dict.close()
            
    def startElement(self, name, attrs):
        # If it's an entry element, save the id
        if name == 'entry':
            id = normalize_whitespace(attrs.get('id', ""))
            self.this_id = str(id)

        # If it's the start of a canonical_units element
        elif name == 'canonical_units':
            self.inUnitsContent = 1
            self.units = ""

        elif name == 'alias':
            id = normalize_whitespace(attrs.get('id', ""))
            self.this_id = str(id)

        elif name == 'entry_id':
            self.inEntryIdContent = 1
            self.entry_id = ""

        elif name == 'version_number':
            self.inVersionNoContent = 1
            self.version_number = ""

        elif name == 'last_modified':
            self.inLastModifiedContent = 1
            self.last_modified = ""
            

    def characters(self, ch):
        if self.inUnitsContent:
            self.units = self.units + ch

        elif self.inEntryIdContent:
            self.entry_id = self.entry_id + ch

        elif self.inVersionNoContent:
            self.version_number = self.version_number + ch

        elif self.inLastModifiedContent:
            self.last_modified = self.last_modified + ch

    def endElement(self, name):
        # If it's the end of the canonical_units element, save the units
        if name == 'canonical_units':
            self.inUnitsContent = 0
            self.units = normalize_whitespace(self.units)
            self.dict[self.this_id] = self.units
            
        # If it's the end of the entry_id element, find the units for the self.alias
        elif name == 'entry_id':
            self.inEntryIdContent = 0
            self.entry_id = str(normalize_whitespace(self.entry_id))
            try: 
                self.dict[self.this_id] = self.dict[self.entry_id]
            except KeyError:
                self._add_warn("Error in standard_name table:  entry_id '%s' not found. "
                               "Please contact Rosalyn Hatcher (r.s.hatcher@reading.ac.uk)" %
                               self.entry_id)

        # If it's the end of the version_number element, save it
        elif name == 'version_number':
            self.inVersionNoContent = 0
            self.version_number = normalize_whitespace(self.version_number)

        # If it's the end of the last_modified element, save the last modified date
        elif name == 'last_modified':
            self.inLastModifiedContent = 0
            self.last_modified = normalize_whitespace(self.last_modified)


class ConstructList(ContentHandler):
    """Parse the xml area_type table, reading all area_types 
       into a list.
    """
    def __init__(self, useShelve=False, shelveFile=None, cacheTime=0, cacheDir='/tmp'):
        self.inVersionNoContent = 0
        self.inLastModifiedContent = 0
        self.current = False
        self.useShelve = useShelve

        if useShelve:
          import shelve
          if shelveFile == None:
            self.shFile = os.path.join(cacheDir, 'cfexpr_cachel')
          else:
            self.shFile = os.path.join(cacheDir, shelveFile)
          now = time.time()
          exists = os.path.isfile( self.shFile ) or os.path.isfile( '%s.dat' % self.shFile )
          self.list = shelve.open( self.shFile )

          if exists:
            ctime = self.list['__contentTime__']
            self.current = (now-ctime) < cacheTime
          else:
            self.current = False
          if self.current:
            self.version_number,self.last_modified = self.list['__info__']
          else:
            self.list['__contentTime__'] = now

        else:
          self.list = set()

    def close(self):
      if self.useShelve:
        self.list['__info__'] = (self.version_number,self.last_modified)
        self.list.close()
        
    def startElement(self, name, attrs):
        # If it's an entry element, save the id
        if name == 'entry':
            id = str( normalize_whitespace(attrs.get('id', "")) )
            if self.useShelve:
              self.list[id] = id
            else:
              self.list.add(id)

        elif name == 'version_number':
            self.inVersionNoContent = 1
            self.version_number = ""

        elif name == 'date':
            self.inLastModifiedContent = 1
            self.last_modified = ""

    def characters(self, ch):
        if self.inVersionNoContent:
            self.version_number = self.version_number + ch

        elif self.inLastModifiedContent:
            self.last_modified = self.last_modified + ch

    def endElement(self, name):
        # If it's the end of the version_number element, save it
        if name == 'version_number':
            self.inVersionNoContent = 0
            self.version_number = normalize_whitespace(self.version_number)

        # If it's the end of the date element, save the last modified date
        elif name == 'date':
            self.inLastModifiedContent = 0
            self.last_modified = normalize_whitespace(self.last_modified)

            
def chkDerivedName(name):
    """Checks whether name is a derived standard name and adheres
       to the transformation rules. See CF standard names document
       for more information.
    """
    if re.search("^(direction|magnitude|square|divergence)_of_[a-zA-Z][a-zA-Z0-9_]*$",name):
        return 0

    if re.search("^rate_of_change_of_[a-zA-Z][a-zA-Z0-9_]*$",name):
        return 0

    if re.search("^(grid_)?(northward|southward|eastward|westward)_derivative_of_[a-zA-Z][a-zA-Z0-9_]*$",name):
        return 0

    if re.search("^product_of_[a-zA-Z][a-zA-Z0-9_]*_and_[a-zA-Z][a-zA-Z0-9_]*$",name):
        return 0

    if re.search("^ratio_of_[a-zA-Z][a-zA-Z0-9_]*_to_[a-zA-Z][a-zA-Z0-9_]*$",name):
        return 0

    if re.search("^derivative_of_[a-zA-Z][a-zA-Z0-9_]*_wrt_[a-zA-Z][a-zA-Z0-9_]*$",name):
        return 0

    if re.search("^(correlation|covariance)_over_[a-zA-Z][a-zA-Z0-9_]*_of_[a-zA-Z][a-zA-Z0-9_]*_and_[a-zA-Z][a-zA-Z0-9_]*$",name):
        return 0

    if re.search("^histogram_over_[a-zA-Z][a-zA-Z0-9_]*_of_[a-zA-Z][a-zA-Z0-9_]*$",name):
        return 0

    if re.search("^probability_distribution_over_[a-zA-Z][a-zA-Z0-9_]*_of_[a-zA-Z][a-zA-Z0-9_]*$",name):
        return 0

    if re.search("^probability_density_function_over_[a-zA-Z][a-zA-Z0-9_]*_of_[a-zA-Z][a-zA-Z0-9_]*$",name):
        return 0
    
    # Not a valid derived name
    return 1


class FatalCheckerError(Exception):
    pass

#======================
# Checking class
#======================
class CFChecker(object):
    
  def __init__(self, uploader=None, useFileName="yes", badc=None, coards=None, 
               cfStandardNamesXML=STANDARDNAME, cfAreaTypesXML=AREATYPES, 
               cfRegionNamesXML=REGIONNAMES, cacheTables=False, cacheTime=0,
               cacheDir='/tmp', version=newest_version, debug=False, silent=False):
      self.uploader = uploader
      self.useFileName = useFileName
      self.badc = badc
      self.coards = coards
      self.standardNames = cfStandardNamesXML
      self.areaTypes = cfAreaTypesXML
      self.regionNames = cfRegionNamesXML
      self.cacheTables = cacheTables
      self.cacheTime = cacheTime
      self.cacheDir = cacheDir
      self.version = version
      self.all_results = OrderedDict()  # dictonary of results sorted by file and then by globals / variable 
                                        # and then by category
      self.all_messages = []  # list of all messages in the order they were printed
      self.cf_roleCount = 0          # Number of occurences of the cf_role attribute in the file
      self.raggedArrayFlag = 0       # Flag to indicate if file contains any ragged array representations
      self.debug = debug
      self.silent = silent

      self.categories = ("FATAL", "ERROR", "WARN", "INFO", "VERSION")
      if debug:
          self.categories += ("DEBUG",)


  def checker(self, file):

    self._init_results(file)
    fileSuffix = re.compile('^\S+\.nc$')

    if self.uploader:
        realfile = string.split(file,".nc")[0]+".nc"
        self._add_version("CHECKING NetCDF FILE: %s" % realfile)
    elif self.useFileName=="no":
        self._add_version("CHECKING NetCDF FILE")
    else:
        self._add_version("CHECKING NetCDF FILE: %s" % file)
    
    if not self.silent:
        print("=====================")

    # Check for valid filename
    if not fileSuffix.match(file):
        self._fatal("Filename must have .nc suffix", code="2.1")

    # Read in netCDF file
    try:
        self.f=netCDF4_Dataset(file,"r")
    except RuntimeError as e:
        self._fatal("%s: %s" % (e, file))

    #if 'auto' version, check the CF version in the file
    #if none found, use the default
    if not self.version:
        self.version = self.getFileCFVersion()
        if not self.version:
            self._add_warn("Cannot determine CF version from the Conventions attribute; checking against latest CF version: %s" % newest_version)
            self.version = newest_version

    # Set up dictionary of all valid attributes, their type and use
    self.setUpAttributeList()
    self.validGridMappingAttributes()

    # Set up dictionary of standard_names and their assoc. units
    parser = make_parser()
    parser.setFeature(feature_namespaces, 0)
    self.std_name_dh = ConstructDict(useShelve=self.cacheTables, cacheTime=self.cacheTime,
                                     cacheDir=self.cacheDir)
    if not self.std_name_dh.current:       
      parser.setContentHandler(self.std_name_dh)
      parser.parse(self.standardNames)

    if self.version >= vn1_4:
        # Set up list of valid area_types
        self.area_type_lh = ConstructList(useShelve=self.cacheTables, shelveFile='cfarea_cache', 
                                          cacheTime=self.cacheTime, cacheDir=self.cacheDir)
        if not self.area_type_lh.current:       
          parser.setContentHandler(self.area_type_lh)
          parser.parse(self.areaTypes)

    # Set up list of valid region_names
    self.region_name_lh = ConstructList(useShelve=self.cacheTables, shelveFile='cfregion_cache',
                                        cacheTime=self.cacheTime, cacheDir=self.cacheDir)
    if not self.region_name_lh.current:
        parser.setContentHandler(self.region_name_lh)
        parser.parse(self.regionNames)
    
    self._add_version("Using CF Checker Version %s" % __version__)
    if not self.version:
        self._add_version("Checking against CF Version (auto)")
    else:
        self._add_version("Checking against CF Version %s" % self.version)

    self._add_version("Using Standard Name Table Version %s (%s)" %
                   (self.std_name_dh.version_number, self.std_name_dh.last_modified))

    if self.version >= vn1_4:
        self._add_version("Using Area Type Table Version %s (%s)" % 
                       (self.area_type_lh.version_number, self.area_type_lh.last_modified))

    self._add_version("Using Standardized Region Name Table Version %s (%s)" %
                      (self.region_name_lh.version_number, self.region_name_lh.last_modified))
    
    if not self.silent:
        print("")

    try:
        return self._checker()
    finally:
        self.f.close()
        self.std_name_dh.close()
        self.region_name_lh.close()
        if self.version >= vn1_4:
            self.area_type_lh.close()

  def _init_results(self, filename):
        """
        Add a results dictionary to all_results, and for the time being point 
        self.results at it, so that _add_error() and other methods will update 
        results for the current file
        """
        self.results = {"global": self._get_empty_results(),
                        "variables": OrderedDict()}
        self.all_results[filename] = self.results

  def _get_empty_results(self):
        return dict([(cat, []) for cat in self.categories])

  def _init_var_results(self, var):
        vars_dict = self.results["variables"]
        if var not in vars_dict:
            vars_dict[var] = self._get_empty_results()

  def _fatal(self, *args, **kwargs):
        """
        Add a fatal error message.  Arguments are as per _add_error below, and the error message 
        is therefore stored, but primarily a fatal error message aborts the checking of the file,
        raising a FatalCheckerError.  The caller can of course trap this and not exit.
        """
        self._add_message("FATAL", *args, **kwargs)
        self.show_counts(append_to_all_messages=True)
        raise FatalCheckerError
        
  def _add_error(self, *args, **kwargs):
        """
        Add an error message to the output 
        (for the filename for which _init_results() was most recently called)
        This will cause the message to be stored in self.all_results and self.all_messages,
        and also printed (unless instantiated with silent=True)

        Usage:  self._add_error(message) - adds an error in global section
                self._add_error(message, varname) - adds an error in variables section

        optional argument code='...' specifies the error code e.g. '1.1.1'
        """
        self._add_message("ERROR", *args, **kwargs)

  def _add_warn(self, *args, **kwargs):
        "as _add_error but for warnings"
        self._add_message("WARN", *args, **kwargs)

  def _add_info(self, *args, **kwargs):
        "as _add_error but for informational messages"
        self._add_message("INFO", *args, **kwargs)

  def _add_version(self, *args, **kwargs):
        "as _add_error but for informational messages"
        self._add_message("VERSION", *args, **kwargs)
        
  def _add_debug(self, *args, **kwargs):
        """
        As _add_error but for debug messages. Does nothing unless debug has been set to True,
        e.g. by adding the -d command-line flag if instantiating via main()
        """
        if not self.debug:
            return
        self._add_message("DEBUG", *args, **kwargs)

  def _add_message(self, category, msg, var=None, code=None):
        """
        add the message - generic helper for _add_error etc.
        """
        assert category in self.categories
        if code:
            code_report = "(%s)" % code
        else:
            code_report = None
        if var:
            if var not in self.results["variables"]:
                self._init_var_results(var)
                self._add_debug("logging result for unexpected var: %s - check code" % var)
            results_dict = self.results["variables"][var]
            var_report = "variable %s" % var
        else:
            results_dict = self.results["global"]
            var_report = None
        results_dict[category].append(self._join_strings([code_report, msg]))
        msg_print = self._join_strings([category, code_report, var_report, msg])
        if not self.silent:
            #print msg_print
            if category == "VERSION":
                print(self._join_strings([code_report, msg]))
            else:
                print(self._join_strings([category, code_report, msg]))

        self.all_messages.append(msg_print)

  def _join_strings(self, list_):
      """
      filter out None from lists and join the rest
      """
      return ": ".join([x for x in list_ if x is not None])


  def get_total_counts(self):
        """
        Get counts totalled over all files checked.
        """
        grand_totals = self._get_zero_counts()
        for results in list(self.all_results.values()):
            counts = self.get_counts(results)
            for category in self.categories:
                grand_totals[category] += counts[category]
        return grand_totals

  def _get_zero_counts(self):
        return OrderedDict([(cat, 0) for cat in self.categories])

  def get_counts(self, results=None):
        """
        get OrderedDict of number of errors, warnings, info messages
        This will be for most recently checked file, unless 'results' is passed in 
        (in which case, it should be a value from the self.all_results dictionary
        where corresponding key is the filename).
        """
        if results == None:
            results = self.results
        counts = self._get_zero_counts()
        self._update_counts(counts, results["global"])
        for res in list(results["variables"].values()):
            self._update_counts(counts, res)
        return counts

  def _update_counts(self, counts, results):
        "helper for _get_counts()"
        for category in self.categories:
            counts[category] += len(results[category])

  def show_counts(self, results=None, append_to_all_messages=False):
        descriptions = {"FATAL": "FATAL ERRORS",
                        "ERROR": "ERRORS detected",
                        "WARN": "WARNINGS given",
                        "INFO": "INFORMATION messages",
                        "DEBUG": "DEBUG messages",
                        "VERSION": "VERSION information"}
        for category, count in list(self.get_counts(results).items()):
            # A FATAL error is really the inability of the checker to perform the checks.
            # Only show this if it actually occurred.
            if category == "FATAL" and count == 0:
                continue
            if category == "VERSION":
                continue
            line = "%s: %s" % (descriptions[category], count)
            if not self.silent:
                print(line)

            if append_to_all_messages:
                self.all_messages.append(line)
  
  def _checker(self):
    """
    Main implementation of checker assuming self.f exists.
    """
    lowerVars=[]
    for var in map(str, list(self.f.variables.keys())):
        self._init_var_results(var)

    # Check global attributes
    self.chkGlobalAttributes()
        
    (coordVars,auxCoordVars,boundsVars,climatologyVars,gridMappingVars)=self.getCoordinateDataVars()
    self.coordVars = coordVars
    self.auxCoordVars = auxCoordVars
    self.boundsVars = boundsVars
    self.climatologyVars = climatologyVars
    self.gridMappingVars = gridMappingVars

    self._add_debug("Auxillary Coordinate Vars: %s" % list(map(str,auxCoordVars)))
    self._add_debug("Coordinate Vars: %s" % list(map(str,coordVars)))
    self._add_debug("Boundary Vars: %s" % list(map(str,boundsVars)))
    self._add_debug("Climatology Vars: %s" % list(map(str,climatologyVars)))
    self._add_debug("Grid Mapping Vars: %s" % list(map(str,gridMappingVars)))

    allCoordVars=coordVars[:]
    allCoordVars[len(allCoordVars):]=auxCoordVars[:]

    self.setUpFormulas()
    
    axes=list(self.f.dimensions.keys())

    self._add_debug("Axes: %s" % axes)

    valid_types=[numpy.character, 
                 numpy.dtype('c'),
                 numpy.dtype('b'),
                 numpy.dtype('i4'),
                 numpy.int32,
                 numpy.float32,
                 numpy.double,
                 'int16',
                 'float32']

    # Check each variable
    for var in list(self.f.variables.keys()):

        if not self.silent:
            print("")
            print("------------------")
            print("Checking variable: %s" % var)
            print("------------------")

        if not self.validName(var):
            self._add_error("Invalid variable name", var, code='2.3')

        dt = self.f.variables[var].dtype
        if dt not in valid_types:
            try:
                if isinstance(self.f.variables[var].datatype, netCDF4_VLType):
                    self._add_error("Invalid variable type: {} (vlen types not supported)".format(self.f.variables[var].datatype), var, code="2.2")
            except:
                self._add_error("Invalid variable type: {}".format(dt), var, code="2.2")

        # Check to see if a variable with this name already exists (case-insensitive)
        lowerVar=var.lower()
        if lowerVar in lowerVars:
            self._add_warn("variable clash", var, code='2.3')
        else:
            lowerVars.append(lowerVar)

        if var not in axes:
            # Non-coordinate variable
            self.chkDimensions(var,allCoordVars)
            
        self.chkDescription(var)

        for attribute in map(str, self.f.variables[var].ncattrs()):
            self.chkAttribute(attribute,var,allCoordVars)

        self.chkUnits(var,allCoordVars)
        self.chkValidMinMaxRange(var)
        self.chk_FillValue(var)
        self.chkAxisAttribute(var)
        self.chkPositiveAttribute(var)
        self.chkCellMethods(var)
        self.chkCellMeasures(var)
        self.chkFormulaTerms(var,allCoordVars)
        self.chkCompressAttr(var)
        self.chkPackedData(var)

        if self.version >= vn1_3:
            # Additional conformance checks from CF-1.3 onwards
            self.chkFlags(var)

        if self.version >= vn1_6:
            # Additional conformance checks from CF-1.6 onwards
            self.chkCFRole(var)
            self.chkRaggedArray(var)

        if self.version >= vn1_7:
            # Additional conformance checks from CF-1.7 onwards
            self.chkActualRange(var)
            self.chkComputedStandardName(var)

        if var in coordVars:
            self.chkMultiDimCoord(var, axes)
            self.chkValuesMonotonic(var)

        if var in gridMappingVars:
            self.chkGridMappingVar(var)

        if var in axes:
            if self.isTime(var):
                # Time coordinate variable
                self._add_debug("Time Axis.....")
                self.chkTimeVariableAttributes(var)

            # Github Issue #13
            if var not in allCoordVars:
                dimensions=list(map(str,self.f.variables[var].dimensions))

                if len(dimensions) > 1 and var in dimensions:
                    # Variable name matches a dimension; this may be an unidentified multi-dimensional coordinate variable
                    self._add_warn('Possible incorrect declaration of a coordinate variable.', var, code='5')


    #self._add_info("%s variable(s) have the cf_role attribute set" % self.cf_roleCount)
    if self.version >= vn1_6:
   
        if self.raggedArrayFlag != 0 and not hasattr(self.f, 'featureType'):
            self._add_error("The global attribute 'featureType' must be present (A ragged array representation has been used)",
                            code="9.4")

        if hasattr(self.f, 'featureType'):
            featureType = self.f.featureType

            if self.cf_roleCount == 0 and featureType != "point":
                self._add_warn("A variable with the attribute cf_role should be included in a Discrete Geometry CF File",
                               code="9.5")
                    
            if re.match('^(timeSeries|trajectory|profile)$',featureType,re.I) and self.cf_roleCount != 1:
                # Should only be a single occurence of a cf_role attribute
                self._add_warn("CF Files containing %s featureType should only include a single occurrence of a cf_role attribute" % featureType)
            elif re.match('^(timeSeriesProfile|trajectoryProfile)$',featureType,re.I) and self.cf_roleCount > 2:
                # May contain up to 2 occurences of cf_roles attribute
                self._add_error("CF Files containing %s featureType may contain 2 occurrences of a cf_role attribute" % featureType)

    if not self.silent:
        print("")

    self.show_counts(append_to_all_messages=True)
    return self.results


  #-----------------------------
  def setUpAttributeList(self):
  #-----------------------------
      """Set up Dictionary of valid attributes, their corresponding
      Type; S(tring), N(umeric) D(ata variable type)  and Use C(oordinate),
      D(ata non-coordinate) or G(lobal) variable."""
    
      self.AttrList={}
      self.AttrList['add_offset']=['N','D']
      self.AttrList['ancillary_variables']=['S','D']
      self.AttrList['axis']=['S','C']
      self.AttrList['bounds']=['S','C']
      self.AttrList['calendar']=['S','C']
      self.AttrList['cell_measures']=['S','D']
      self.AttrList['cell_methods']=['S','D']
      self.AttrList['climatology']=['S','C']
      self.AttrList['comment']=['S',('G','D')]
      self.AttrList['compress']=['S','C']
      self.AttrList['Conventions']=['S','G']
      self.AttrList['coordinates']=['S','D']
      self.AttrList['_FillValue']=['D','D']
      self.AttrList['flag_meanings']=['S','D']
      self.AttrList['flag_values']=['D','D']
      self.AttrList['formula_terms']=['S','C']
      self.AttrList['grid_mapping']=['S','D']
      self.AttrList['history']=['S','G']
      self.AttrList['institution']=['S',('G','D')]
      self.AttrList['leap_month']=['N','C']
      self.AttrList['leap_year']=['N','C']
      self.AttrList['long_name']=['S',('C','D')]
      self.AttrList['missing_value']=['D','D']
      self.AttrList['month_lengths']=['N','C']
      self.AttrList['positive']=['S','C']
      self.AttrList['references']=['S',('G','D')]
      self.AttrList['scale_factor']=['N','D']
      self.AttrList['source']=['S',('G','D')]
      self.AttrList['standard_error_multiplier']=['N','D']
      self.AttrList['standard_name']=['S',('C','D')]
      self.AttrList['title']=['S','G']
      self.AttrList['units']=['S',('C','D')]
      self.AttrList['valid_max']=['N',('C','D')]
      self.AttrList['valid_min']=['N',('C','D')]
      self.AttrList['valid_range']=['N',('C','D')]

      if self.version >= vn1_3:
          self.AttrList['flag_masks']=['D','D']

      if self.version >= vn1_6:
          self.AttrList['cf_role']=['S','C']
          self.AttrList['_FillValue']=['D',('C','D')]
          self.AttrList['featureType']=['S','G']
          self.AttrList['instance_dimension']=['S','D']
          self.AttrList['sample_dimension']=['S','D']

      if self.version>= vn1_7:
          self.AttrList['actual_range']=['N',('C','D')]
          self.AttrList['comment']=['S',('G','C','D')]
          self.AttrList['computed_standard_name']=['S','C']
          self.AttrList['external_variables']=['S','G']
          self.AttrList['scale_factor']=['N',('C','D')]
      
      return


  #---------------------------
  def uniqueList(self, list):
  #---------------------------
      """Determine if list has any repeated elements."""
      # Rewrite to allow list to be either a list or a Numeric array
      seen=[]

      for x in list:
          if x in seen:
              return 0
          else:
              seen.append(x)        
      return 1


  #-------------------------
  def isNumeric(self, var):
  #-------------------------
      """Determine if variable is of Numeric data type."""
      types=['i','f','d']
      rc=1 
      if self.getTypeCode(self.f.variables[var]) not in types:
          rc=0
      return rc


  #----------------------
  def isTime(self, var):
  #----------------------
      """Variable is a time axis coordinate if it has one or more of the following:
      1) The axis attribute has the value 'T'
      2) Units of reference time
      3) The standard_name attribute is one of 'time' or 'forecast_reference_time'"""

      variable = self.f.variables[var]

      # Does it have a reference time?
      if hasattr(variable, 'units'):
          u = Units(variable.units)
          if u.isreftime:
              return 1
      
      # Axis attribute has the value 'T'
      if hasattr(variable, 'axis'):
          if variable.axis == 'T':
              return 1

      # Standard name is one of 'time' or 'forecast_reference_time'
      if hasattr(variable, 'standard_name'):
          if variable.standard_name == 'time' or variable.standard_name == 'forecast_reference_time':
              return 1

      return 0


  #-------------------------
  def getStdName(self, var):
  #-------------------------
      """Get standard_name of variable.  Return it as 2 parts - the standard name and the modifier, if present."""
      attName = 'standard_name'
      attDict = var.__dict__

      if attName not in list(attDict.keys()):
          return None

      bits = attDict[attName].split()
      
      if len(bits) == 1:
          # Only standard_name part present
          return (bits[0],"")
      elif len(bits) == 0:
          # Standard Name is blank
          return ("","")
      else:
          # At least 2 elements so return the first 2.  
          # If there are more than 2, which is invalid syntax, this will have been picked up by chkDescription()
          return (bits[0],bits[1])
    
  #--------------------------------------------------
  def getInterpretation(self, units, positive=None):
  #--------------------------------------------------
    """Determine the interpretation (time - T, height or depth - Z,
    latitude - Y or longitude - X) of a dimension."""

    try:
        u = Units(units)
    except:
        # Don't catch invalid units here as already caught in a previous check
        return None

    if u.islongitude:
        return "X"

    if u.islatitude:
        return "Y"

    if u.ispressure:
        return "Z"

    # Dimensionless vertical coordinate
    if units in ['level','layer','sigma_level']:
        return "Z"
    
    if positive and re.match('(up|down)',positive,re.I):
        return "Z"

    
    if u.istime or u.isreftime:
        return "T"

    # Not possible to deduce interpretation
    return None


  #--------------------------------
  def getCoordinateDataVars(self):
  #--------------------------------
    """Obtain list of coordinate data variables, boundary
    variables, climatology variables and grid_mapping variables."""
    
    allVariables = list(map(str, self.f.variables))   # List of all vars, including coord vars
    axes = list(map(str, self.f.dimensions))
    
    coordVars = []
    variables = []
    boundaryVars = []
    climatologyVars = []
    gridMappingVars = []
    auxCoordVars = []

    # Split each variable in allVariables into either coordVars or variables (data vars)
    for varname, var in list(self.f.variables.items()):
        if len(var.shape) == 1 and len(var.dimensions) == 1 and var.dimensions[0] == varname: # 1D and dimension is same name as variable
            coordVars.append(varname)
        else:
            variables.append(varname)

    for var in allVariables:

        #------------------------
        # Auxilliary Coord Checks
        #------------------------
        if hasattr(self.f.variables[var], 'coordinates'):
            # Check syntax of 'coordinates' attribute
            if not self.parseBlankSeparatedList(self.f.variables[var].coordinates):
                self._add_error("Invalid syntax for 'coordinates' attribute", var, code="5.3")
            else:
                coordinates=self.f.variables[var].coordinates.split()
                for dataVar in coordinates:
                    if dataVar in variables:
                        self._add_debug(dataVar)

                        # Has Auxillary Coordinate already been identified and checked?
                        if dataVar not in auxCoordVars:
                            auxCoordVars.append(dataVar)

                            # Is the auxillary coordinate var actually a label?
                            if self.getTypeCode(self.f.variables[dataVar]) == 'S':
                                # Label variable
                                num_dimensions = len(self.f.variables[dataVar].dimensions)
                                if self.version < vn1_4:
                                    if not num_dimensions == 2:
                                        self._add_error("Label variable must have 2 dimensions only",
                                                        dataVar, code="6.1")

                                if self.version >= vn1_4:
                                    if num_dimensions != 1 and num_dimensions != 2:
                                        self._add_error("Label variable must have 1 or 2 dimensions",
                                                        dataVar, code="6.1")

                                if num_dimensions == 2:
                                    if self.f.variables[dataVar].dimensions[0] not in self.f.variables[var].dimensions:
                                        if self.version >= vn1_6 and hasattr(self.f, 'featureType'):
                                            # This file contains Discrete Sampling Geometries
                                            self._add_info("File contains a Discrete Sampling Geometry. Skipping check on dimensions", 
                                                           dataVar, code="6.1")
                                        else:
                                            self._add_error("Leading dimension must match one of those for %s" % var,
                                                            dataVar, 
                                                            code="6.1")
                            else:
                                # Not a label variable

                                # 31.05.13 The other exception is a ragged array (chapter 9 - Discrete sampling geometries
                                # Todo - implement exception
                                # A ragged array is identified by the presence of either the attribute sample_dimension 
                                # or instance_dimension. Need to check that the sample dimension is the dimension of
                                # the variable to which the aux coord var is attached.
                                self._add_debug("Not a label variable. Dimensions are: %s" % list(map(str, self.f.variables[dataVar].dimensions)),
                                                dataVar)

                                for dim in self.f.variables[dataVar].dimensions:
                                    if dim not in self.f.variables[var].dimensions:
                                        if self.version >= vn1_6 and hasattr(self.f, 'featureType'):
                                            # This file contains Discrete Sampling Geometries
                                            self._add_info("File contains a Discrete Sampling Geometry. Skipping check on dimensions", 
                                                           dataVar,
                                                           code="5")
                                        else:
                                            self._add_error("Dimensions must be a subset of dimensions of %s" % var,
                                                            dataVar,
                                                            code="5")                                    
                                        break

                    elif dataVar not in allVariables:
                        self._add_error("coordinates attribute referencing non-existent variable",
                                        dataVar,
                                        code = "5")

        #-------------------------
        # Boundary Variable Checks
        #-------------------------
        if hasattr(self.f.variables[var], 'bounds'):
            bounds=self.f.variables[var].bounds
            # Check syntax of 'bounds' attribute
            if not re.search("^[a-zA-Z0-9_]*$",bounds):
                self._add_error("Invalid syntax for 'bounds' attribute", var,
                                code="7.1")
            else:
                if bounds in variables:
                    boundaryVars.append(bounds)

                    if not self.isNumeric(bounds):
                        self._add_error("boundary variable with non-numeric data type", var, code="7.1")
                    if len(self.f.variables[var].shape) + 1 == len(self.f.variables[bounds].shape):
                        if var in axes:
                            varDimensions=[var]
                        else:
                            varDimensions=self.f.variables[var].dimensions

                        for dim in varDimensions:
                            if dim not in self.f.variables[bounds].dimensions:
                                self._add_error("Incorrect dimensions for boundary variable: %s" % bounds, bounds, code="7.1")
                    else:
                        self._add_error("Incorrect number of dimensions for boundary variable: %s" % bounds, bounds, code="7.1")

                    l = ['units', 'standard_name']
                    if self.version >= vn1_7:
                        l[len(l):] = ['axis', 'positive', 'calendar', 'leap_month', 'leap_year', 'month_lengths']
                    for x in l:
                        if hasattr(self.f.variables[bounds], x):
                            if self.version >= vn1_7:
                                self._add_warn("Boundary var %s should not have attribute %s" % (bounds, x),
                                               bounds, code="7.1")
                            if (hasattr(self.f.variables[var], x) 
                                and self.f.variables[bounds].getncattr(x) != self.f.variables[var].getncattr(x)):
                                self._add_error("Boundary var %s has inconsistent %s to %s" % (bounds, x, var),
                                                bounds, code="7.1")
                            
                else:
                    self._add_error("bounds attribute referencing non-existent variable %s" % bounds,
                                    bounds, code="7.1")
                    
            # Check that points specified by a coordinate or auxilliary coordinate
            # variable should lie within, or on the boundary, of the cells specified by
            # the associated boundary variable.
            if bounds in variables:
                # Is boundary variable 2 dimensional?  If so can check that points
                # lie within, or on the boundary.
                if len(self.f.variables[bounds].dimensions) <= 2:
                    varData=self.f.variables[var][:]
                    boundsData=self.f.variables[bounds][:]

                    # Convert 1d array (scalar coordinate variable) to 2d to check cell boundaries
                    if len(boundsData.shape) == 1:
                        boundsData = [boundsData]

                    for i, value in (enumerate(varData) if len(varData.shape) else enumerate([varData])):
                        try:
                            if not (boundsData[i][0] <= value <= boundsData[i][1]) and not (boundsData[i][0] >= value >= boundsData[i][1]):
                                self._add_warn("Data for variable %s lies outside cell boundaries" % var,
                                               var, code="7.1")
                                break
                        except IndexError as e:
                            self._add_warn("Failed to check data lies within/on bounds for variable %s. Problem with bounds variable: %s" % (var, bounds),
                                           var, code="7.1")
                            self._add_debug("%s" % e, bounds)
                            break


        #----------------------------
        # Climatology Variable Checks
        #----------------------------
        if hasattr(self.f.variables[var],'climatology'):
            climatology=self.f.variables[var].climatology
            # Check syntax of 'climatology' attribute
            if not re.search("^[a-zA-Z0-9_]*$",climatology):
                self._add_error("Invalid syntax for 'climatology' attribute", var, code="7.4")
            else:
                if climatology in variables:
                    climatologyVars.append(climatology)
                    if not self.isNumeric(climatology):
                        self._add_error("climatology variable with non-numeric data type", climatology, code="7.4")
                    if hasattr(self.f.variables[climatology], 'units'):
                        if self.f.variables[climatology].units != self.f.variables[var].units:
                            self._add_error("Climatology variable has inconsistent units to %s" % var, 
                                            climatology, code="7.4")
                    if hasattr(self.f.variables[climatology], 'standard_name'):
                        if self.f.variables[climatology].standard_name != self.f.variables[var].standard_name:
                            self._add_error("Climatology variable has inconsistent std_name to %s" % var, 
                                            climatology, code="7.4")
                    if hasattr(self.f.variables[climatology], 'calendar'):
                        if self.f.variables[climatology].calendar != self.f.variables[var].calendar:
                            self._add_error("Climatology variable has inconsistent calendar to %s" % var, 
                                            climatology, code="7.4")
                else:

                    self._add_error("Climatology attribute referencing non-existent variable",
                                    var, code="7.4")

        #------------------------------------------
        # Is there a grid_mapping variable?
        #------------------------------------------
        if hasattr(self.f.variables[var], 'grid_mapping'):
            grid_mapping = self.f.variables[var].grid_mapping

            (grid_mapping_vars, coord_vars) = self.chkGridMappingAttribute(var, grid_mapping)

            for gmv in grid_mapping_vars:
                if gmv in variables:
                    gridMappingVars.append(gmv)
                else:
                    self._add_error("grid_mapping attribute referencing non-existent variable %s" % gmv,
                                    var, code="5.6")

            for cv in coord_vars:
                # cv must be the name of a coordinate variable or auxiliary coordinate variable
                if cv not in self.f.variables[var].dimensions and cv not in coordinates:
                    self._add_error("%s must be the name of a coordinate variable or auxiliary coordinate variable of %s" % (cv,var),
                                    var, code="5.6")
                if cv not in allVariables:
                    self._add_error("grid_mapping attribute referencing non-existent coordinate variable %s" % cv,
                                     var, code="5.6")
                    
    return (coordVars, auxCoordVars, boundaryVars, climatologyVars, gridMappingVars)


  #------------------
  def subst(self, s):
  #------------------
    "substitute tokens for WORD and SEP (space or end of string)"
    return s.replace('WORD', r'[A-Za-z0-9_]+').replace('SEP', r'(\s+|$)')

  #--------------------------------------------------------
  def chkGridMappingAttribute(self, varName, grid_mapping):
  #--------------------------------------------------------
      """Validate syntax of grid_mapping attribute"""

      grid_mapping_vars=[]
      coord_vars=[]

      if self.version < vn1_7:
          # Syntax: a string whose value is a single variable name
          pat_sole = self.subst('(?P<sole_mapping>WORD)$')
          m = re.match(pat_sole, grid_mapping)
              
      else:
          # Syntax: a string whose value is a single variable name or of the form:
          # grid_mapping_var: coord_var [coord_var ...] [grid_mapping_var: coord_var [coord_var ...]]

          pat_coord = self.subst('(?P<coord>WORD)SEP')
          pat_coord_list = '({})+'.format(pat_coord)

          pat_mapping = self.subst('(?P<mapping_name>WORD):SEP(?P<coord_list>{})'.format(pat_coord_list))
          pat_mapping_list = '({})+'.format(pat_mapping)

          pat_all = self.subst('((?P<sole_mapping>WORD)|(?P<mapping_list>{}))$'.format(pat_mapping_list))

          m = re.match(pat_all, grid_mapping)

      if not m:
          self._add_error("%s - Invalid syntax for 'grid_mapping' attribute" % varName, varName, code="5.6")
          return ([], [])

      # Parse grid_mapping attribute to obtain a list of grid_mapping_vars and a list of coord_vars
      sole_mapping = m.group('sole_mapping')
      if sole_mapping:
          # Contains only a single variable name
          grid_mapping_vars.append(sole_mapping)
    
      else:
          # Complex form, split into lists of grid_mapping_vars and coord_vars
          mapping_list = m.group('mapping_list')
          for mapping in re.finditer(pat_mapping, mapping_list):
              mapping_name = mapping.group('mapping_name')
              coord_list = mapping.group('coord_list')

              grid_mapping_vars.append(mapping_name)
              for coord in re.finditer(pat_coord, coord_list):
                  coord_vars.append(coord.group('coord'))

      return (list(map(str,grid_mapping_vars)), list(map(str,coord_vars)))

  #------------------------------------
  def validGridMappingAttributes(self):
  #------------------------------------
      """Setup dictionary of valid grid mapping attributes and their types"""

      self.grid_mapping_attrs=dict([('azimuth_of_central_line', 'N'),
                                    ('crs_wkt', 'S'),
                                    ('earth_radius', 'N'),
                                    ('false_easting', 'N'),
                                    ('false_northing', 'N'),
                                    ('geographic_crs_name', 'S'),
                                    ('geoid_name', 'S'),
                                    ('geopotential_datum_name', 'S'),
                                    ('grid_mapping_name', 'S'),
                                    ('grid_north_pole_latitude', 'N'),
                                    ('grid_north_pole_longitude', 'N'),
                                    ('horizontal_datum_name', 'S'),
                                    ('inverse_flattening', 'N'),
                                    ('latitude_of_projection_origin', 'N'),
                                    ('longitude_of_central_meridian', 'N'),
                                    ('longitude_of_prime_meridian', 'N'),
                                    ('longitude_of_projection_origin', 'N'),
                                    ('north_pole_grid_longitude', 'N'),
                                    ('perspective_point_height', 'N'),
                                    ('prime_meridian_name', 'S'),
                                    ('projected_crs_name', 'S'),
                                    ('reference_ellipsoid_name', 'S'),
                                    ('scale_factor_at_central_meridian', 'N'),
                                    ('scale_factor_at_projection_origin', 'N'),
                                    ('semi_major_axis', 'N'),
                                    ('semi_minor_axis', 'N'),
                                    ('standard_parallel', 'N'),
                                    ('straight_vertical_longitude_from_pole', 'N'),
                                    ('towgs84', 'N')])
      return
                                    
  #-------------------------------------
  def chkGridMappingVar(self, varName):
  #-------------------------------------
      """Section 5.6: Grid Mapping Variable Checks"""
      var=self.f.variables[varName]
      
      if hasattr(var, 'grid_mapping_name'):
          # Check grid_mapping_name is valid
          validNames = ['albers_conical_equal_area','azimuthal_equidistant','lambert_azimuthal_equal_area',
                        'lambert_conformal_conic','polar_stereographic','rotated_latitude_longitude',
                        'stereographic','transverse_mercator']
          
          if self.version >= vn1_2:
              # Extra grid_mapping_names at vn1.2
              validNames[len(validNames):] = ['latitude_longitude','vertical_perspective']

          if self.version >= vn1_4:
              # Extra grid_mapping_names at vn1.4
              validNames[len(validNames):] = ['lambert_cylindrical_equal_area','mercator','orthographic']

          if self.version >= vn1_7:
              # Extra grid_mapping_names at vn1.7
              validNames[len(validNames):] = ['geostationary', 'oblique_mercator', 'sinusoidal']
              
          if var.grid_mapping_name not in validNames:
              self._add_error("Invalid grid_mapping_name: %s" % var.grid_mapping_name,
                              varName, code="5.6")
      else:
          self._add_error("No grid_mapping_name attribute set: %s" % var.grid_mapping_name,
                          varName, code="5.6")
              
      if len(var.dimensions) != 0:
          self._add_warn("A grid mapping variable should have 0 dimensions",
                         varName, code="5.6")

      for attribute in map(str, var.ncattrs()):

          # Check type of attribute matches that specified in Appendix F: Table 1
          attr_type = type(var.getncattr(attribute))

          if is_str_or_basestring(var.getncattr(attribute)):
              attr_type='S'
          
          elif (numpy.issubdtype(attr_type, numpy.int) or
                numpy.issubdtype(attr_type, numpy.float) or 
                attr_type == numpy.ndarray):
              attr_type='N'

          else:
              self._add_info("Invalid Type for attribute: %s %s" % (attribute, attr_type))
              continue
          
          if (attribute in list(self.grid_mapping_attrs.keys()) and 
              attr_type != self.grid_mapping_attrs[attribute]):
              self._add_error("Attribute %s of incorrect data type (Appendix F)" % attribute,
                              varName, code="5.6")
              
      if self.version >= vn1_7:
          if hasattr(var, 'crs_wkt'):
              msg = "CF checker currently does not verify the syntax of the crs_wkt attribute " \
                  "which must conform to the CRS WKT specification"
              self._add_info(msg, varName, code="5.6")

          # If any of these attributes are present then they all must be
          l=['reference_ellipsoid_name', 'prime_meridian_name', 'horizontal_datum_name', 'geographic_crs_name']
          if any(hasattr(var, x) for x in l) and not all(hasattr(var, x) for x in l):
              msg = "reference_ellipsoid_name, prime_meridian_name, horizontal_datum_name " \
                  "and geographic_crs_name must all be definied if any one is defined"
              self._add_error(msg, varName, code="5.6")

          if hasattr(var, 'projected_crs_name') and not hasattr(var, 'geographic_crs_name'):
              self._add_error("projected_crs_name is defined therefore geographic_crs_name must be also",
                              varName, code="5.6")

  #------------------------
  def setUpFormulas(self):
  #------------------------
      """Set up dictionary of all valid formulas"""
      self.formulas={}
      self.alias={}
      self.alias['atmosphere_ln_pressure_coordinate']='atmosphere_ln_pressure_coordinate'
      self.alias['atmosphere_sigma_coordinate']='sigma'
      self.alias['sigma']='sigma'
      self.alias['atmosphere_hybrid_sigma_pressure_coordinate']='hybrid_sigma_pressure'
      self.alias['hybrid_sigma_pressure']='hybrid_sigma_pressure'
      self.alias['atmosphere_hybrid_height_coordinate']='atmosphere_hybrid_height_coordinate'
      self.alias['atmosphere_sleve_coordinate']='atmosphere_sleve_coordinate'
      self.alias['ocean_sigma_coordinate']='ocean_sigma_coordinate'
      self.alias['ocean_s_coordinate']='ocean_s_coordinate'
      self.alias['ocean_s_coordinate_g1']='ocean_s_coordinate_g1'
      self.alias['ocean_s_coordinate_g2']='ocean_s_coordinate_g2'
      self.alias['ocean_sigma_z_coordinate']='ocean_sigma_z_coordinate'
      self.alias['ocean_double_sigma_coordinate']='ocean_double_sigma_coordinate'
      

      self.formulas['atmosphere_ln_pressure_coordinate']=['p(k)=p0*exp(-lev(k))']
      self.formulas['sigma']=['p(n,k,j,i)=ptop+sigma(k)*(ps(n,j,i)-ptop)']

      self.formulas['hybrid_sigma_pressure']=['p(n,k,j,i)=a(k)*p0+b(k)*ps(n,j,i)',
                                              'p(n,k,j,i)=ap(k)+b(k)*ps(n,j,i)']

      self.formulas['atmosphere_hybrid_height_coordinate']=['z(n,k,j,i)=a(k)+b(k)*orog(n,j,i)']

      self.formulas['atmosphere_sleve_coordinate']=['z(n,k,j,i) = a(k)*ztop + b1(k)*zsurf1(n,j,i) + b2(k)*zsurf2(n,j,i)']

      self.formulas['ocean_sigma_coordinate']=['z(n,k,j,i)=eta(n,j,i)+sigma(k)*(depth(j,i)+eta(n,j,i))']
      
      self.formulas['ocean_s_coordinate']=['z(n,k,j,i)=eta(n,j,i)*(1+s(k))+depth_c*s(k)+(depth(j,i)-depth_c)*C(k)',
                                           'C(k)=(1-b)*sinh(a*s(k))/sinh(a)+b*[tanh(a*(s(k)+0.5))/(2*tanh(0.5*a))-0.5]']

      self.formulas['ocean_s_coordinate_g1']=['z(n,k,j,i) = S(k,j,i) + eta(n,j,i) * (1 + S(k,j,i) / depth(j,i))',
                                              'z(n,k,j,i) = S(k,j,i) + eta(n,j,i) * (1 + S(k,j,i) / depth(j,i))']

      self.formulas['ocean_s_coordinate_g2']=['z(n,k,j,i) = eta(n,j,i) + (eta(n,j,i) + depth(j,i)) * S(k,j,i)',
                                              'S(k,j,i) = (depth_c * s(k) + depth(j,i) * C(k)) / (depth_c + depth(j,i))']

      self.formulas['ocean_sigma_z_coordinate']=['z(n,k,j,i)=eta(n,j,i)+sigma(k)*(min(depth_c,depth(j,i))+eta(n,j,i))',
                                                 'z(n,k,j,i)=zlev(k)']

      self.formulas['ocean_double_sigma_coordinate']=['z(k,j,i)=sigma(k)*f(j,i)',
                                                      'z(k,j,i)=f(j,i)+(sigma(k)-1)*(depth(j,i)-f(j,i))',
                                                      'f(j,i)=0.5*(z1+z2)+0.5*(z1-z2)*tanh(2*a/(z1-z2)*(depth(j,i)-href))']

      # Set up nested dictionary of:
      # 1) valid standard_names for variables named by the formula_terms attribute
      # 2) computed_standard_names (csn) for the variable specifying the formula_terms attribute

      self.ft_var_stdnames=defaultdict(dict)

      self.ft_var_stdnames['atmosphere_ln_pressure_coordinate'] = {'p0': ['reference_air_pressure_for_atmosphere_vertical_coordinate'],
                                                                   'csn': ['air_pressure']}

      self.ft_var_stdnames['sigma'] = {'ptop': ['air_pressure_at_top_of_atmosphere_model'],
                                       'ps': ['surface_air_pressure'],
                                       'csn': ['air_pressure']}

      self.ft_var_stdnames['hybrid_sigma_pressure'] = {'p0': ['reference_air_pressure_for_atmosphere_vertical_coordinate'],
                                                       'ps': ['surface_air_pressure'],
                                                       'csn': ['air_pressure']}

      self.ft_var_stdnames['atmosphere_hybrid_height_coordinate'] = {'orog': ['surface_altitude', 'surface_height_above_geopotential_datum'],
                                                                     'a': ['atmosphere_hybrid_height_coordinate'],
                                                                     'csn': ['altitude', 'height_above_geopotential_datum']}

      self.ft_var_stdnames['atmosphere_sleve_coordinate'] = {'ztop': ['altitude_at_top_of_atmosphere_model', 'height_above_geopotential_datum_at_top_of_atmosphere_model'],
                                                             'csn': ['altitude', 'height_above_geopotential_datum']}

      self.ft_var_stdnames['ocean_sigma_coordinate'] = {'eta': ['set'], 'depth': ['set'], 'csn': ['set']}
      self.ft_var_stdnames['ocean_s_coordinate'] = {'eta': ['set'], 'depth': ['set'], 'csn': ['set']}
      self.ft_var_stdnames['ocean_s_coordinate_g1'] = {'eta': ['set'], 'depth': ['set'], 'csn': ['set']}
      self.ft_var_stdnames['ocean_s_coordinate_g2'] = {'eta': ['set'], 'depth': ['set'], 'csn': ['set']}
      self.ft_var_stdnames['ocean_sigma_z_coordinate'] = {'eta': ['set'], 'depth': ['set'], 'zlev': ['set'], 'csn': ['set']}
      self.ft_var_stdnames['ocean_double_sigma_coordinate'] = {'depth': ['set'], 'csn': ['set']}

      self.ft_stdname_sets=defaultdict(dict)
      self.ft_stdname_sets[0] = {'zlev': ['altitude'],
                                 'eta': ['sea_surface_height_above_geoid'],
                                 'depth': ['sea_floor_depth_below_geoid'],
                                 'csn': ['altitude']}

      self.ft_stdname_sets[1] = {'zlev': ['height_above_geopotential_datum'],
                                 'eta': ['sea_surface_height_above_geopotential_datum'],
                                 'depth': ['sea_floor_depth_below_geopotential_datum'],
                                 'csn': ['height_above_geopotential_datum']}

      self.ft_stdname_sets[2] ={'zlev': ['height_above_reference_ellipsoid'],
                                'eta': ['sea_surface_height_above_reference_ellipsoid'],
                                'depth': ['sea_floor_depth_below_reference_ellipsoid'],
                                'csn': ['height_above_reference_ellipsoid']}

      self.ft_stdname_sets[3] = {'zlev': ['height_above_mean_sea_level'],
                                 'eta': ['sea_surface_height_above_mean_ sea_level'],
                                 'depth': ['sea_floor_depth_below_mean_ sea_level'],
                                 'csn': ['height_above_mean_sea_level']}

      
      
      


      
  #----------------------------------------
  def parseBlankSeparatedList(self, list):
  #----------------------------------------
      """Parse blank separated list"""
      if re.match("^[a-zA-Z0-9_ ]*$",list):
          return 1
      else:
          return 0


  #-------------------------------------------
  def extendedBlankSeparatedList(self, list):
  #-------------------------------------------
      """Check list is a blank separated list of words containing alphanumeric characters
      plus underscore '_', period '.', plus '+', hyphen '-', or "at" sign '@'."""
      if re.match("^[a-zA-Z0-9_ @\-\+\.]*$",list):
          return 1
      else:
          return 0

  #-------------------------------------------
  def commaOrBlankSeparatedList(self, list):
  #-------------------------------------------
      """Check list is a blank or comma separated list of words containing alphanumeric 
      characters plus underscore '_', period '.', plus '+', hyphen '-', or "at" sign '@'."""
      if re.match("^[a-zA-Z0-9_ @\-\+\.,]*$",list):
          return 1
      else:
          return 0
         
  
  #------------------------------
  def chkGlobalAttributes(self):
  #------------------------------
    """Check validity of global attributes."""
    if hasattr(self.f, 'Conventions'):
        conventions = self.f.Conventions
        
        # Conventions attribute can be a blank separated (or comma separated) list of conforming conventions
        if not self.commaOrBlankSeparatedList(conventions):
            self._add_error("Conventions attribute must be a blank (or comma) separated list of convention names",
                            code="2.6.1")
        else:
            # Split string up into component parts
            # If a comma is present we assume a comma separated list as names cannot contain commas
            if re.match("^.*,.*$",conventions):
                conventionList = conventions.split(",")
            else:
                conventionList = conventions.split()
            
            found = 0
            for convention in conventionList:
                if convention.strip() in list(map(str, cfVersions)):
                    found = 1
                    break
        
            if found != 1:
                self._add_error("This netCDF file does not appear to contain CF Convention data.",
                                code="2.6.1")
            else:
                if convention.strip() != str(self.version):
                    self._add_warn("Inconsistency - This netCDF file appears to contain %s data, but you've requested a validity check against %s" % (convention, self.version), code="2.6.1")

    else:
        self._add_warn("No 'Conventions' attribute present", code="2.6.1")

    # Discrete geometries
    if self.version >= vn1_6 and hasattr(self.f, 'featureType'):
        featureType = self.f.featureType

        if not re.match('^(point|timeSeries|trajectory|profile|timeSeriesProfile|trajectoryProfile)$',featureType,re.I):
            self._add_error("Global attribute 'featureType' contains invalid value",
                            code="9.4")

    # External variables
    if self.version >= vn1_7 and hasattr(self.f, 'external_variables'):
        external_vars = self.f.external_variables
        if not self.parseBlankSeparatedList(external_vars) :
            self._add_error("external_variables attribute must be a blank separated list of variable names",
                            code="2.6.3")
        else:
            # Split string up into component parts
            external_vars_list = external_vars.split()
            for var in external_vars_list:
                if var.strip() in list(map(str, self.f.variables)):
                    self._add_error("Variable %s named as an external variable must not be present in this file" % var,
                                    code="2.6.3")

    # Global attributes that must be of type string
    str_global_attrs = ['title','history','institution','source','reference','comment']
    if self.version >= vn1_6:
        str_global_attrs.append('featureType')
    if self.version >= vn1_7:
        str_global_attrs.append('external_variables')

    for attribute in str_global_attrs:
        if hasattr(self.f, attribute):
            if isnt_str_or_basestring(self.f.getncattr(attribute)):
                self._add_error("Global attribute %s must be of type 'String'" % attribute,
                                code="2.6.2")

  #------------------------------
  def getFileCFVersion(self):
  #------------------------------
    """Return CF version of file, used for auto version option. If Conventions is COARDS return CF-1.0, 
    else a valid version based on Conventions else an empty version (for auto version)"""
    rc = CFVersion()

    if "Conventions" in list(map(str, self.f.ncattrs())):
        value = self.f.getncattr('Conventions')
        if is_str_or_basestring(value):
            try:
                conventions = str(value)
            except UnicodeEncodeError:
                conventions = value.encode(errors='ignore') 
        else:
            conventions = value
        
        #print("RSH conventions: {}".format(conventions))

        # Split string up into component parts
        # If a comma is present we assume a comma separated list as names cannot contain commas
        if re.match("^.*,.*$",conventions):
            conventionList = conventions.split(",")
        else:
            conventionList = conventions.split()

        found = 0
        coards = 0
        for convention in conventionList:
            if convention.strip() in list(map(str, cfVersions)):
                found = 1
                rc = CFVersion(convention.strip())
                break
            elif convention.strip() == 'COARDS':
                coards = 1

        if not found and coards:
            self._add_warn("The conventions attribute specifies COARDS, assuming CF-1.0")
            rc = CFVersion((1, 0))

    return rc

  #--------------------------
  def validName(self, name):
  #--------------------------
    """ Check for valid name.  They must begin with a
    letter and be composed of letters, digits and underscores."""

    nameSyntax = re.compile('^[a-zA-Z][a-zA-Z0-9_]*$')
    if not nameSyntax.match(name):
        return 0

    return 1


  #---------------------------------------------
  def chkDimensions(self,varName,allcoordVars):
  #---------------------------------------------
    """Check variable has non-repeated dimensions, that
       space/time dimensions are listed in the order T,Z,Y,X
       and that any non space/time dimensions are added to
       the left of the space/time dimensions, unless it
       is a boundary variable or climatology variable, where
       1 trailing dimension is allowed."""

    var=self.f.variables[varName]
    dimensions=list(map(str,var.dimensions))
    trailingVars=[]
    
    if len(list(dimensions)) > 1:
        order=['T','Z','Y','X']
        axesFound=[0,0,0,0] # Holding array to record whether a dimension with an axis value has been found.
        i=-1
        lastPos=-1
        trailing=0   # Flag to indicate trailing dimension
        
        # Flags to hold positions of first space/time dimension and
        # last Non-space/time dimension in variable declaration.
        firstST=-1
        lastNonST=-1
        nonSpaceDimensions=[]

        for dim in dimensions:
            i=i+1
            try:
                if hasattr(self.f.variables[dim],'axis'):
                    pos=order.index(self.f.variables[dim].axis)

                    # Is there already a dimension with this axis attribute specified.
                    if axesFound[pos] == 1:
                        self._add_error("Variable has more than 1 coordinate variable with same axis value",
                                        varName)
                    else:
                        axesFound[pos] = 1
                elif hasattr(self.f.variables[dim],'units') and self.f.variables[dim].units != "":
                    # Determine interpretation of variable by units attribute
                    if hasattr(self.f.variables[dim],'positive'):
                        interp=self.getInterpretation(self.f.variables[dim].units,self.f.variables[dim].positive)
                    else:
                        interp=self.getInterpretation(self.f.variables[dim].units)

                    if not interp: raise ValueError
                    pos=order.index(interp)
                else:
                    # No axis or units attribute so can't determine interpretation of variable
                    raise ValueError

                if firstST == -1:
                    firstST=pos
            except KeyError:
                pass
            except ValueError:
                # Dimension is not T,Z,Y or X axis
                nonSpaceDimensions.append(dim)
                trailingVars.append(dim)
                lastNonST=i
            else:
                # Is the dimensional position of this dimension further to the right than the previous dim?
                if pos >= lastPos:
                    lastPos=pos
                    trailingVars=[]
                else:
                    self._add_warn("space/time dimensions appear in incorrect order", varName, code="2.4")

        # As per CRM #022 
        # This check should only be applied for COARDS conformance.
        if self.coards:
            validTrailing=self.boundsVars[:]
            validTrailing[len(validTrailing):]=self.climatologyVars[:]
            if lastNonST > firstST and firstST != -1:
                if len(trailingVars) == 1:
                    if varName not in validTrailing:
                        self._add_warn("dimensions %s should appear to left of space/time dimensions" % nonSpaceDimensions,
                                       varName, code="2.4")
                else:                    
                    self._add_warn("dimensions %s should appear to left of space/time dimensions" % nonSpaceDimensions,
                                   varName, code="2.4")

                
        sorted(dimensions)
        if not self.uniqueList(dimensions):
            self._add_error("variable has repeated dimensions", varName, code="2.4")

  #-------------------------------------------------------
  def getTypeCode(self, obj):
  #-------------------------------------------------------
      """
      Get the type, as a 1-character code
      """
  #     self._add_debug("getTypeCode: Object - %s" % obj)

      if isinstance(obj, netCDF4_Variable):
          # Variable object
          if isinstance(obj.datatype, netCDF4_VLType):
              # VLEN types not supported
              return 'vlen'
          
          try:
              typecode = obj.dtype.char
          except AttributeError as e:
              self._add_warn("Problem getting typecode: {}".format(e), obj.name)
      else:
          # Attribute object
          typecode = obj.dtype.char
          
      return typecode


  #-------------------------------------------------------
  def chkAttribute(self, attribute,varName,allCoordVars):
  #-------------------------------------------------------
    """Check the syntax of the attribute name, that the attribute
    is of the correct type and that it is attached to the right
    kind of variable."""
    var=self.f.variables[varName]

    if not self.validName(attribute) and attribute != "_FillValue":
        self._add_error("Invalid attribute name: {}".format(attribute),
                        varName)
        return

    try:
        value=var.getncattr(attribute)
    except KeyError as e:
        self._add_error("{} - {}".format(attribute,e), varName, code="2.2")
        if attribute in self.AttrList:
            # This is a standard attribute so inform user no further checks being made on it
            self._add_info("No further checks made on attribute: {}".format(attribute), varName)
        return

    self._add_debug("chkAttribute: Checking attribute - %s" % attribute, varName)
 
    #------------------------------------------------------------
    # Attribute of wrong 'type' in the sense numeric/non-numeric
    #------------------------------------------------------------
    if attribute in self.AttrList:
        # Standard Attribute, therefore check type

        attrType=type(value)

        print("RSH: {}: type {}".format(attribute, attrType))

        if is_str_or_basestring(value):
            attrType='S'
        elif numpy.issubdtype(attrType, numpy.int) or numpy.issubdtype(attrType, numpy.float):
            attrType='N'
        elif attrType == numpy.ndarray:
            attrType='N'
        elif attrType == type(None):
            attrType='NoneType'
        else:
            self._add_info("Invalid Type for attribute: %s %s" % (attribute, attrType))

        # If attrType = 'NoneType' then it has been automatically created e.g. missing_value
        typeError=0
        if attrType != 'NoneType':
            if self.AttrList[attribute][0] == 'D':
                # Special case for 'D' as these attributes will always be caught
                # by one of the above cases.
                # Attributes of type 'D' should be the same type as the data variable
                # they are attached to.
                if attrType == 'S':
                    # Note: A string is an array of chars
                    if self.getTypeCode(var) != 'S':
                        typeError=1
                else:
                    if self.getTypeCode(var) != self.getTypeCode(var.getncattr(attribute)):
                            typeError=1
                    
            elif self.AttrList[attribute][0] != attrType:
                typeError=1

            if typeError:

                attrLookup = {"D": "Data Variable",
                              "N": "Numeric",
                              "S": "String"}

                self._add_error("Attribute %s of incorrect type (expecting '%s' type, got '%s' type)" % 
                                (attribute, 
                                 attrLookup[self.AttrList[attribute][0]], 
                                 attrLookup[attrType]), 
                                varName)
            
        # Attribute attached to the wrong kind of variable
        uses=self.AttrList[attribute][1]
        usesLen=len(uses)
        i=1
        for use in uses:
            if use == "C" and varName in allCoordVars:
                # Valid association
                break
            elif use == "D" and varName not in allCoordVars:
                # Valid association
                break
            elif i == usesLen:
                if attribute == "missing_value":
                    # Special case since missing_value attribute is present for all
                    # variables whether set explicitly or not. Is this a cdms thing?
                    # Using var.missing_value is null then missing_value not set in the file
                    if var.missing_value:
                        self._add_warn("attribute %s attached to wrong kind of variable" % attribute,
                                       varName)
                else:
                    self._add_info("attribute %s is being used in a non-standard way" % attribute,
                                   varName)
            else:
                i=i+1

        # Check no time variable attributes. E.g. calendar, month_lengths etc.
        TimeAttributes=['calendar','month_lengths','leap_year','leap_month','climatology']
        if attribute in TimeAttributes:

            if hasattr(var, 'units'):
                varUnits = Units(var.units)
                secsSinceEpoch = Units('seconds since 1970-01-01')

                if not varUnits.equivalent(secsSinceEpoch):
                    self._add_error("Attribute %s may only be attached to time coordinate variable" % attribute,
                                    varName, code="4.4.1")                
            else:        
                self._add_error("Attribute %s may only be attached to time coordinate variable" % attribute,
                                varName, code="4.4.1")


  #----------------------------
  def chkCFRole(self,varName):
  #----------------------------
      # Validate cf_role attribute
      var=self.f.variables[varName]

      if hasattr(var, 'cf_role'):
          cf_role=var.cf_role

          # Keep a tally of how many variables have the cf_role attribute set
          self.cf_roleCount = self.cf_roleCount + 1

          if not cf_role in ['timeseries_id','profile_id','trajectory_id']:
              self._add_error("Invalid value for cf_role attribute", varName, code="9.5")

  #---------------------------------
  def chkRaggedArray(self,varName):
  #---------------------------------
      # Validate count/index variable
      var=self.f.variables[varName]
  
      if hasattr(var, 'sample_dimension'):

          self._add_debug("is a count variable (Discrete Geometries)", varName)
          self.raggedArrayFlag = 1
          
          if self.getTypeCode(var) != 'i':
              self._add_error("count variable must be of type integer", varName, code="9.3")

      if hasattr(var, 'instance_dimension'):

          self._add_debug("is an index variable (Discrete Geometries)", varName)
          self.raggedArrayFlag = 1

          if self.getTypeCode(var) != 'i':
              self._add_error("index variable must be of type integer", varName, code="9.3")

                
  #---------------------------------------------------
  def isValidCellMethodTypeValue(self, type, value, varName):
  #---------------------------------------------------
      """ 
      Is <type1> or <type2> in the cell_methods attribute a valid value
      (method may have side-effect of logging additional errors,
      and for this purpose the variable name is also passed in)
      """
      rc=1
      # Is it a string-valued aux coord var with standard_name of area_type?
      if value in self.auxCoordVars:
          if self.f.variables[value].dtype.char != 'c':
              rc=0
          elif type == "type2":
              # <type2> has the additional requirement that it is not allowed a leading dimension of more than one
              leadingDim = self.f.variables[value].dimensions[0]
              # Must not be a value of more than one
              if self.f.dimensions[leadingDim] > 1:
                  self._add_error("%s is not allowed a leading dimension of more than one." % value,
                                  varName)

          if hasattr(self.f.variables[value], 'standard_name'):
              if self.f.variables[value].standard_name != 'area_type':
                  rc=0
                  
      # Is type a valid area_type according to the area_type table
      elif value not in self.area_type_lh.list:
          rc=0

      return rc


  #----------------------------------
  def chkCellMethods(self,varName):
  #----------------------------------
    """Checks on cell_methods attribute
       dim1: [dim2: [dim3: ...]] method [where type1 [over type2]] [ (comment) ]
       where comment is of the form:  ([interval: value unit [interval: ...] comment:] remainder)
    """
    
    error = 0  # Flag to indicate validity of cell_methods string syntax
    varDimensions={}
    var=self.f.variables[varName]
    
    if hasattr(var, 'cell_methods'):
        cellMethods=var.cell_methods

#        cellMethods="lat: area: maximum (interval: 1 hours interval: 3 hours comment: fred)"

        pr1=re.compile(r'^'
                      r'(\s*\S+\s*:\s*(\S+\s*:\s*)*'
                      r'([a-z_]+)'
                      r'(\s+where\s+\S+(\s+over\s+\S+)?)?'
                      r'(\s+(over|within)\s+(days|years))?\s*'
                      r'(\((interval:\s+\d+\s+\S+\s*)*(comment: .+)?.*\))?)'
                      r'+$')
        
        # Validate the entire string
        m = pr1.match(cellMethods)
        if not m:            
            self._add_error("Invalid syntax for cell_methods attribute", varName, code="7.3")

        # Grab each word-list - dim1: [dim2: [dim3: ...]] method [where type1 [over type2]] [within|over days|years] [(comment)]
        pr2=re.compile(r'(?P<dimensions>\s*\S+\s*:\s*(\S+\s*:\s*)*'
                      r'(?P<method>[a-z_]+)'
                      r'(?:\s+where\s+(?P<type1>\S+)(?:\s+over\s+(?P<type2>\S+))?)?'
                      r'(?:\s+(?:over|within)\s+(?:days|years))?\s*)'
                      r'(?P<comment>\([^)]+\))?')

        substr_iter=pr2.finditer(cellMethods)
        
        # Validate each substring
        for s in substr_iter:
            if not re.match(r'point|sum|maximum|median|mid_range|minimum|mean|mode|standard_deviation|variance',s.group('method')):
                self._add_error("Invalid cell_method: %s" %s.group('method'), 
                                varName, code="7.3")

            if self.version >= vn1_4:
                if s.group('type1'):
                    if not self.isValidCellMethodTypeValue('type1', s.group('type1'), varName):
                        self._add_error("Invalid type1: %s - must be a variable name or valid area_type" % s.group('type1'),
                                        varName, code="7.3")

                if s.group('type2'):
                    if not self.isValidCellMethodTypeValue('type2', s.group('type2'), varName):
                        self._add_error("Invalid type2: %s - must be a variable name or valid area_type" % s.group('type2'),
                                        varName, code="7.3")
                                                      
            # Validate dim and check that it only appears once unless it is 'time'
            allDims=re.findall(r'\S+\s*:',s.group('dimensions'))
            dc=0          # Number of dims
            
            for part in allDims:
                dims=re.split(':',part)

                for d in dims:
                    if d:
                        dc=dc+1
                        if d not in var.dimensions and d not in list(self.std_name_dh.dict.keys()):
                            if self.version >= vn1_4:
                                # Extra constraints at CF-1.4 and above
                                if d != "area":
                                    self._add_error("Invalid 'name' in cell_methods attribute: %s" % d, varName, code="7.3")
                            else:
                                self._add_error("Invalid 'name' in cell_methods attribute: %s" % d, varName, code="7.3")
                                
                        else:
                            # dim is a variable dimension
                            if d != "time" and d in varDimensions:
                                self._add_error("Multiple cell_methods entries for dimension: %s" % d, varName, code="7.3")
                            else:
                                varDimensions[d]=1
                                
                            if self.version >= vn1_4:
                                # If dim is a coordinate variable and cell_method is not 'point' check
                                # if the coordinate variable has either bounds or climatology attributes
                                if d in self.coordVars and s.group('method') != 'point':
                                    if not hasattr(self.f.variables[d], 'bounds') and not hasattr(self.f.variables[d], 'climatology'):
                                        self._add_warn("Coordinate variable %s should have bounds or climatology attribute" %d,
                                                       varName, code="7.3")
                                                
            # Validate the comment associated with this method, if present
            comment = s.group('comment')
            if comment:
                getIntervals = re.compile(r'(?P<interval>interval:\s+\d+\s+(?P<unit>\S+)\s*)')
                allIntervals = getIntervals.finditer(comment)

                # There must be zero, one or exactly as many interval clauses as there are dims
                i=0   # Number of intervals present
                for m in allIntervals:
                    i=i+1
                    unit=m.group('unit')
                    if not Units(unit).isvalid:
                        self._add_error("Invalid unit %s in cell_methods comment" % unit, varName, code="7.3")

                if i > 1 and i != dc:
                    self._add_error("Incorrect number or interval clauses in cell_methods attribute", varName, code="7.3")
                    

  #----------------------------------
  def chkCellMeasures(self,varName):
  #----------------------------------
    """Checks on cell_measures attribute:
    1) Correct syntax
    2) Reference valid variable
    3) Valid measure"""
    var=self.f.variables[varName]
    
    if hasattr(var, 'cell_measures'):
        cellMeasures=var.cell_measures
        if not re.search("^([a-zA-Z0-9]+: +([a-zA-Z0-9_ ]+:?)*( +[a-zA-Z0-9_]+)?)$",cellMeasures):
            self._add_error("Invalid cell_measures syntax", varName, code="7.2")
        else:
            # Need to validate the measure + name
            split=cellMeasures.split()
            splitIter=iter(split)
            try:
                while 1:
                    measure=next(splitIter)
                    variable=next(splitIter)

                    if variable not in self.f.variables:
                        if self.version >= vn1_7:
                            # Variable must exist in the file or be named by the external_variables attribute
                            msg = "cell_measures variable %s must either exist in this netCDF file " \
                                "or be named by the external_variables attribute" % variable
                            if not hasattr(self.f, 'external_variables'):
                                self._add_error(msg, varName, code="7.2")
                            elif variable not in self.f.external_variables.split():
                                self._add_error(msg, varName, code="7.2")
                        else:
                            self._add_warn("cell_measures refers to variable %s that doesn't exist in this netCDF file. " % variable + 
                                           "This is strictly an error if the cell_measures variable is not included in the dataset.", 
                                           varName, code="7.2")
                        
                    else:
                        # Valid variable name in cell_measures so carry on with tests.    
                        if len(self.f.variables[variable].dimensions) > len(var.dimensions):
                            self._add_error("Dimensions of %s must be same or a subset of %s" % (variable, list(map(str,var.dimensions))),
                                            varName, code="7.2")
                        else:
                            # If cell_measures variable has more dims than var then this check automatically will fail
                            # Put in else so as not to duplicate ERROR messages.
                            for dim in self.f.variables[variable].dimensions:
                                if dim not in var.dimensions:
                                    self._add_error("Dimensions of %s must be same or a subset of %s" % (variable, list(map(str,var.dimensions))),
                                                    varName, code="7.2")
                    
                        measure=re.sub(':','',measure)
                        if not re.match("^(area|volume)$",measure):
                            self._add_error("Invalid measure in attribute cell_measures", varName, code="7.2")

                        if measure == "area" and Units(self.f.variables[variable].units) != Units('m2'):
                            self._add_error("Must have square meters for area measure", varName, code="7.2")

                        if measure == "volume" and Units(self.f.variables[variable].units) != Units('m3'):
                            self._add_error("Must have cubic meters for volume measure", varName, code="7.2")
                        
            except StopIteration:
                pass
            

  #----------------------------------
  def chkFormulaTerms(self,varName,allCoordVars):
  #----------------------------------
    """Checks on formula_terms attribute (CF Section 4.3.3):
    formula_terms = var: term var: term ...
    1) No standard_name present
    2) No formula defined for std_name
    3) Invalid formula_terms syntax
    4) Var referenced, not declared"""
    var=self.f.variables[varName]
    
    if hasattr(var, 'formula_terms'):

        if self.version >= vn1_7:
            # CF conventions document reorganised - section no. has changed
            scode = "4.3.3"
        else:
            scode = "4.3.2"

        if varName not in allCoordVars:
            self._add_error("formula_terms attribute only allowed on coordinate variables", varName, code=scode)
            
        # Get standard_name to determine which formula is to be used
        if not hasattr(var, 'standard_name'):
            self._add_error("Cannot get formula definition as no standard_name", varName, code=scode)
            # No sense in carrying on as can't validate formula_terms without valid standard name
            return

        (stdName,modifier) = self.getStdName(var)
        #stdName=stdName.encode('ascii')

        if stdName not in self.alias:
            self._add_error("No formula defined for standard name: %s" % stdName, varName, code=scode)
            # No formula available so can't validate formula_terms
            return

        index=self.alias[stdName]

        if self.version >= vn1_7:
            # Check computed_standard_name is valid
            setname=None
            if hasattr(var, 'computed_standard_name'):
                csn = var.computed_standard_name
                if self.ft_var_stdnames[index]['csn'][0] == 'set':
                    # Check which set
                    for key in list(self.ft_stdname_sets.keys()):
                        if csn in self.ft_stdname_sets[key]['csn']:
                            # Found
                            setname = key

                elif csn not in self.ft_var_stdnames[index]['csn']:
                    self._add_error("Invalid computed_standard_name: %s" % csn, varName, code=scode)

        formulaTerms=var.formula_terms
        if not re.search("^([a-zA-Z0-9_]+: +[a-zA-Z0-9_]+( +)?)*$",formulaTerms):
            self._add_error("Invalid formula_terms syntax", varName, code=scode)
        else:
            # Need to validate the term & var
            iter_obj=iter(formulaTerms.split())
            while True:
                try:
                    term = next(iter_obj)
                    term=re.sub(':','',term)

                    ftvar = next(iter_obj)
                    
                    # Term - Should be present in formula
                    found='false'
                    for formula in self.formulas[index]:
                        if re.search(term,formula):
                            found='true'
                            break

                    if found == 'false':
                        self._add_error("Formula term %s not present in formula for %s" % (term, stdName), varName, code=scode)

                    # Variable - should be declared in netCDF file
                    if ftvar not in list(self.f.variables.keys()):
                        self._add_error("%s is not declared as a variable" % ftvar, varName, code=scode)
                    elif ftvar == varName:
                        # var is the variable specifying the formula_terms attribute
                        pass
                    else:
                        if self.version >= vn1_7:
                            # Check that standard_name of formula term is consistent with that
                            # of the coordinate variable
                            if hasattr(self.f.variables[ftvar], 'standard_name'):
                                try:
                                    valid_stdnames=self.ft_var_stdnames[index][term]
                                except KeyError:
                                    # No standard_name specified for this formula_term
                                    continue

                                if valid_stdnames[0] == 'set':
                                    if setname is None:
                                        for key in list(self.ft_stdname_sets.keys()):
                                            if self.f.variables[ftvar].standard_name in self.ft_stdname_sets[key][term]:
                                                # Found
                                                if not setname:
                                                    setname = key
                                                elif setname != key:
                                                    # standard_names of formula_terms vars are inconsistent
                                                    self._add_error("Standard names of formula_terms variables are inconsistent/invalid", varName, code=scode)
                                                    break
                                    else:
                                        if not self.f.variables[ftvar].standard_name in self.ft_stdname_sets[setname][term]:
                                            self._add_error("Standard names of formula_terms variables are inconsistent/invalid", varName, code=scode)

                                elif self.f.variables[ftvar].standard_name not in valid_stdnames:
                                    self._add_error("Standard name of variable %s inconsistent with that of %s" % (ftvar, varName),
                                                    varName, code=scode)

                except StopIteration:
                    break

  #----------------------------------------
  def chkUnits(self,varName,allCoordVars):
  #----------------------------------------
      """Check units attribute"""

      var=self.f.variables[varName]

      if self.badc:
          # If unit is a BADC unit then no need to check via udunits
          if self.chkBADCUnits(var):
              return

      # Test for blank since coordinate variables have 'units' defined even if not specifically defined in the file
      if hasattr(var, 'units') and var.units != '':
          # Type of units is a string
          units = var.units

          #print("RSH: {} units: {}".format(varName, units))

          if isnt_str_or_basestring(units):
              self._add_error("units attribute must be of type 'String'", varName, code="3.1")
              # units not a string so no point carrying out further tests
              return
            
          # units - level, layer and sigma_level are deprecated
          if units in ['level','layer','sigma_level']:
              self._add_warn("units %s is deprecated" % units, varName, code="3.1")
          elif units == 'month':
              self._add_warn("The unit 'month', defined by udunits to be exactly year/12, should be used with caution",
                             varName, code="4.4")
          elif units == 'year':
              self._add_warn("The unit 'year', defined by udunits to be exactly 365.242198781 days, should be used with caution. It is not a calendar year.",
                             varName, code="4.4")
          else:
              # units must be recognizable by udunits package
              varUnit = Units(units)
              if not varUnit.isvalid:
                  self._add_error("Invalid units: %s" % units,  varName, code="3.1")
                  # Invalid unit so no point continuing with further unit checks
                  return

              # units of a variable that specifies a standard_name must
              # be consistent with units given in standard_name table
              if hasattr(var, 'standard_name'):
                  (stdName,modifier) = self.getStdName(var)
                  #stdName = stdName.encode('ascii')

                  # Is the Standard Name modifier number_of_observations being used.
                  if modifier == 'number_of_observations':
                      # Standard Name modifier is number_of_observations therefore units should be "1".  See Appendix C
                      if not units == "1":
                          self._add_error("Standard Name modifier 'number_of_observations' present therefore units must be set to 1.",
                                          varName, code="3.3")
                  
                  elif stdName in list(self.std_name_dh.dict.keys()):
                      # Get canonical units from standard name table
                      stdNameUnits = self.std_name_dh.dict[stdName]

                      # Remove this line for python3??
                      # stdNameUnits is unicode which udunits can't deal with.  Explicity convert it to ASCII
                      stdNameUnits=stdNameUnits.encode('ascii')

                      canonicalUnit = Units(stdNameUnits)
                      # To compare units we need to remove the reference time from the variable units
                      if re.search("since", units):
                          # unit attribute contains a reference time - remove it
                          varUnit = Units(units.split()[0])

                      # If variable has cell_methods=variance we need to square standard_name table units
                      if hasattr(var, 'cell_methods'):
                          # Remove comments from the cell_methods string - no need to search these
                          getComments=re.compile(r'\([^)]+\)')
                          noComments=getComments.sub('%5A',var.cell_methods)

                          if re.search(r'(\s+|:)variance',noComments):
                              # Variance method so standard_name units need to be squared.
                              unit1 = canonicalUnit
                              canonicalUnit = unit1 * unit1

                      if not varUnit.equivalent(canonicalUnit):
                          # Conversion unsuccessful
                           self._add_error("Units are not consistent with those given in the standard_name table.",
                                           varName, code="3.1")
              
      else:

          # No units attribute - is this a coordinate variable or
          # dimensionless vertical coordinate var
          if varName in allCoordVars:
              
              # Label variables do not require units attribute
              try:
                  if self.f.variables[varName].dtype.char != 'S':
                      if hasattr(var, 'axis'):
                          if not var.axis == 'Z':
                              self._add_warn("units attribute should be present", varName, code="3.1")
                      elif not hasattr(var,'positive') and not hasattr(var,'formula_terms') and not hasattr(var,'compress'):
                          self._add_warn("units attribute should be present", varName, code="3.1")
              except:
                  pass

          elif varName not in self.boundsVars and varName not in self.climatologyVars and varName not in self.gridMappingVars:
              # Variable is not a boundary or climatology variable

              dimensions = self.f.variables[varName].dimensions

              if not (hasattr(var,'flag_values') or hasattr(var,'flag_masks')) and len(dimensions) != 0:
                  try:
                      if self.f.variables[varName].dtype.char != 'S':
                          # Variable is not a flag variable or a scalar or a label
                          self._add_info("No units attribute set.  Please consider adding a units attribute for completeness.",
                                     varName, code="3.1")
                  except AttributeError:
                      typecodes = "char, byte, short, int, float, real, double"
                      self._add_warn("Could not get typecode of variable.  Variable types supported are: %s" % typecodes, varName, code="2.2")
                  


  #----------------------------
  def chkBADCUnits(self, var):
  #----------------------------
      """Check units allowed by BADC"""
      units_lines=open("/usr/local/cf-checker/lib/badc_units.txt").readlines()

      # badc_units test case
      #units_lines=open("/home/ros/SRCE_projects/CF_Checker_W/main/Test_Files/badc_units.txt").readlines()
      
      # units must be recognizable by the BADC units file
      for line in units_lines:
          if hasattr(var, 'units') and var.attributes['units'] in string.split(line):
              self._add_info("Valid units in BADC list: %s" % var.attributes['units'], var.id)
              return 1
      return 0
  

  #---------------------------------------
  def chkValidMinMaxRange(self, varName):
  #---------------------------------------
      """Check that valid_range and valid_min/valid_max are not both specified"""
      var=self.f.variables[varName]
    
      if hasattr(var, 'valid_range'):
          if hasattr(var, 'valid_min') or hasattr(var, 'valid_max'):
              self._add_error("Illegal use of valid_range and valid_min/valid_max", varName, code="2.5.1")

  
  #------------------------------------------
  def chkComputedStandardName(self, varName):
  #------------------------------------------
      """Check if var computed_standard_name attribute that it also has formula_terms attribute"""
      var= self.f.variables[varName]
      
      if hasattr(var, 'computed_standard_name') and not hasattr(var, 'formula_terms'):
          self._add_error("computed_standard_name attribute is only allowed on a coordinate variable which has a formula_terms attribute",
                          varName, code="4.3.3")

  #---------------------------------
  def chkActualRange(self, varName):
  #---------------------------------
      """Check that the actual_range:
      1) is the same type as its associated variable or scale_factor/add_offset if set
      2) has 2 elements where the first equals the min non-missing value and the second the max after any scale_factor/add_offset applied
      3) is not present if all data values are equal to missing value
      4) is valid if valid_range/valid_min/valid_max are specified
      """
      var=self.f.variables[varName]

      if hasattr(var, 'actual_range'):
          actual_range=var.actual_range

          if len(actual_range) != 2:
              self._add_error("actual_range attribute must contain only 2 elements",
                              varName, code="2.5.1")

          
          actual_range_type = var.actual_range.dtype.char

          # actual_range must be of same type as scale_factor/add_offset, if present otherwise the associated variable
          if hasattr(var, 'scale_factor') or hasattr(var, 'add_offset'):

              if hasattr(var, 'scale_factor') and actual_range_type != var.scale_factor.dtype.char:
                      self._add_error("actual_range attribute must be of same type as scale_factor",
                                      varName, code="2.5.1")

              if hasattr(var, 'add_offset') and actual_range_type != var.add_offset.dtype.char:
                      self._add_error("actual_range attribute must be of same type as add_offset",
                                      varName, code="2.5.1")
          else:
              if actual_range_type != var.dtype.char:
                  self._add_error("actual_range attribute must be of same type as variable %s" % varName,
                                  varName, code="2.5.1")

          # actual_range values must lie within valid_range, if specified
          min_v=None
          max_v=None
          if hasattr(var, 'valid_range'):
              min_v=var.valid_range[0]
              max_v=var.valid_range[1]
          elif hasattr(var, 'valid_min') or hasattr(var, 'valid_max'):
              try:
                  min_v=var.valid_min
              except AttributeError:
                  pass
              try:
                  max_v=var.valid_max
              except AttributeError:
                  pass

          if min_v and max_v:
              if not ((min_v <= actual_range[0] <= max_v) and (min_v <= actual_range[1] <= max_v)):
                  self._add_error("actual_range values must lie between %s and %s (valid_range)" %(min_v, max_v),
                                  varName, code="2.5.1")
          elif min_v and not ((min_v <= actual_range[0]) and (min_v <= actual_range[1])):
              self._add_error("actual_range values must be greater than or equal to %s (valid_min)" % min_v, 
                              varName, code="2.5.1")
          elif max_v and not ((actual_range[0] <= max_v) and (actual_range[1] <= max_v)):
              self._add_error("actual_range values must be less than or equal to %s (valid_max)" % max_v,
                              varName, code="2.5.1")

          varData=self.f.variables[varName][:]
          # Note: scale_factor & add_offset is automatically applied to data values.
          if varData.count() == 0:
              # All data values equal the missing value
              self._add_error("There must be no actual_range attribute when all data values equal the missing value",
                              varName, code="2.5.1")
          else:
              # Data values present
              missing_value=None
              min_dv=None
              max_dv=None
          
              if hasattr(var, '_FillValue'):
                  missing_value=var._FillValue
              elif hasattr(var, 'missing_value'):
                  missing_value=var.missing_value

              if missing_value:
                  # Find minimum and maximum data value.
                  # varData doesn't include values that are missing data
                  min_dv=varData.min()
                  max_dv=varData.max()

                  if min_dv and actual_range[0] != min_dv:
                      self._add_error("First element of actual_range must equal minimum data value of variable after scale_factor/add_offset applied (%s)" % min_dv,
                                      varName, code="2.5.1")
                  if max_dv and actual_range[1] != max_dv:
                      self._add_error("Second element of actual_range must equal maximum data value of variable after scale_factor/add_offset applied (%s)" % max_dv,
                                      varName, code="2.5.1")


  #---------------------------------
  def chk_FillValue(self, varName):
  #---------------------------------
    """Check 1) type of _FillValue
    2) _FillValue lies outside of valid_range
    3) type of missing_value
    """
    var=self.f.variables[varName]

    if hasattr(var, '_FillValue'):
        fillValue=var._FillValue
            
        if hasattr(var, 'valid_range'):
            # Check _FillValue is outside valid_range
            validRange=var.valid_range
            if validRange[0] < fillValue < validRange[1]:
                self._add_warn("_FillValue should be outside valid_range", varName, code="2.5.1")

        if varName in self.boundsVars:
            self._add_warn("Boundary Variable %s should not have _FillValue attribute"% varName, varName, code="7.1")
        elif varName in self.climatologyVars:
            self._add_error("Climatology Variable %s must not have _FillValue attribute" % varName, varName, code="7.4")

    if hasattr(var, 'missing_value'):
        missingValue=var.missing_value
        try:
            if missingValue:
                if hasattr(var, '_FillValue'):
                    if fillValue != missingValue:
                        # Special case: NaN == NaN is not detected as NaN does not compare equal to anything else
                        if not (numpy.isnan(fillValue) and numpy.isnan(missingValue)):
                            self._add_warn("missing_value and _FillValue set to differing values", varName, code="2.5.1")

                if varName in self.boundsVars:
                    self._add_warn("Boundary Variable %s should not have missing_value attribute" % varName, 
                                   varName, code="7.1")
                elif var in self.climatologyVars:
                    self._add_error("Climatology Variable %s must not have missing_value attribute" % varName, 
                                    varName, code="7.4")

        except ValueError:
            self._add_info("Could not complete tests on missing_value attribute: %s" % sys.exc_info()[1], varName)
        

  #------------------------------------
  def chkAxisAttribute(self, varName):
  #------------------------------------
      """Check validity of axis attribute"""
      var=self.f.variables[varName]
      
      if hasattr(var, 'axis'):
          if not re.match('^(X|Y|Z|T)$',var.axis,re.I):
              self._add_error("Invalid value for axis attribute", varName, code="4")
              return

          # axis attribute is allowed on an aux coord var as of CF-1.6
          if self.version >= vn1_1 and self.version < vn1_6 and varName in self.auxCoordVars:
              self._add_error("Axis attribute is not allowed for auxillary coordinate variables.",
                              varName, code="4")
              return
          
          # Check that axis attribute is consistent with the coordinate type
          # deduced from units and positive.
          if hasattr(var,'units'):
              if hasattr(var,'positive'): 
                  interp=self.getInterpretation(var.units,var.positive)
              else:
                  interp=self.getInterpretation(var.units)
          else:
              # Variable does not have a units attribute so a consistency check cannot be made
              interp=None

          if interp != None:
              # It was possible to deduce axis interpretation from units/positive
              if interp != var.axis:
                  self._add_error("axis attribute inconsistent with coordinate type as deduced from units and/or positive", 
                                  varName, code="4")
                  return


  #----------------------------------------
  def chkPositiveAttribute(self, varName):
  #----------------------------------------
      var=self.f.variables[varName]
      if hasattr(var, 'positive'):
          if not re.match('^(down|up)$',var.positive,re.I):
              self._add_error("Invalid value for positive attribute", varName, code="4.3")


  #-----------------------------------------
  def chkTimeVariableAttributes(self, varName):
  #-----------------------------------------
    var=self.f.variables[varName]
    
    if hasattr(var, 'calendar'):
        if not re.match('(gregorian|standard|proleptic_gregorian|noleap|365_day|all_leap|366_day|360_day|julian|none)',
                        var.calendar,re.I):
            # Non-standardized calendar so month_lengths should be present
            if not hasattr(var, 'month_lengths'):
                self._add_error("Non-standard calendar, so month_lengths attribute must be present", varName, code="4.4.1")
        else:   
            if hasattr(var, 'month_lengths') or \
               hasattr(var, 'leap_year') or \
               hasattr(var, 'leap_month'):
                self._add_error("The attributes 'month_lengths', 'leap_year' and 'leap_month' must not appear when 'calendar' is present.",
                                varName, code="4.4.1")

    if not hasattr(var, 'calendar') and not hasattr(var, 'month_lengths'):
        self._add_warn("Use of the calendar and/or month_lengths attributes is recommended for time coordinate variables",
                       varName, code="4.4.1")
        
    if hasattr(var, 'month_lengths'):
        if len(var.month_lengths) != 12 and \
           self.getTypeCode(var.month_lengths) != 'i':
            self._add_error("Attribute 'month_lengths' should be an integer array of size 12", varName, code="4.4.1")

    if hasattr(var, 'leap_year'):
        if self.getTypeCode(var.leap_year) != 'i' and \
           len(var.leap_year) != 1:
            self._add_error("leap_year should be a scalar value", varName, code="4.4.1")

    if hasattr(var, 'leap_month'):
        if not re.match("^(1|2|3|4|5|6|7|8|9|10|11|12)$",
                        str(var.leap_month[0])):
            self._add_error("leap_month should be between 1 and 12", varName, code="4.4.1")

        if not hasattr(var, 'leap_year'):
            self._add_warn("leap_month is ignored as leap_year NOT specified", varName, code="4.4.1")

    # Time units must contain a reference time
    varUnits = Units(var.units)
    if not varUnits.isreftime:
        self._add_error("Invalid units and/or reference time", varName, code="4.4")

    
  #----------------------------------
  def chkDescription(self, varName):
  #----------------------------------
      """Check 1) standard_name & long_name attributes are present
               2) for a valid standard_name as listed in the standard name table."""
      var=self.f.variables[varName]

      if not hasattr(var, 'standard_name') and \
         not hasattr(var, 'long_name'):

          exceptions=self.boundsVars+self.climatologyVars+self.gridMappingVars
          if varName not in exceptions:
              self._add_warn("No standard_name or long_name attribute specified", varName, code="3")
              
      if hasattr(var, 'standard_name'):
          # Check if valid by the standard_name table and allowed modifiers
          std_name=var.standard_name

          # standard_name attribute can comprise a standard_name only or a standard_name
          # followed by a modifier (E.g. atmosphere_cloud_liquid_water_content status_flag)
          std_name_el=std_name.split()
          if not std_name_el:
              self._add_error("Empty string for 'standard_name' attribute", varName, code="3.3")
              
          elif not self.parseBlankSeparatedList(std_name) or len(std_name_el) > 2:
              self._add_error("Invalid syntax for 'standard_name' attribute: '%s'" % std_name, varName, code="3.3")

          else:
              # Validate standard_name
              name=std_name_el[0]
              if not name in list(self.std_name_dh.dict.keys()):
                  if chkDerivedName(name):
                      self._add_error("Invalid standard_name: %s" % name, varName, code="3.3")

              if len(std_name_el) == 2:
                  # Validate modifier
                  modifier=std_name_el[1]
                  if not modifier in ['detection_minimum','number_of_observations','standard_error','status_flag']:
                      self._add_error("Invalid standard_name modifier: %s" % modifier, varName, code="3.3")

                  if self.version >= vn1_7:
                      if modifier in ['status_flag', 'number_of_observations']:
                          self._add_warn("Use of standard_name modifier %s is deprecated" % modifier,
                                         varName, code="3.3")

              if name == "region":
                  # Check values are from the permitted list
                  region_names = self.getStringValue(varName)
                  if len(region_names):
                      for region in region_names:
                          print ("RSH region list: {}".format(self.region_name_lh.list))
                          if not region in self.region_name_lh.list:
                              self._add_error("Invalid region name: %s" % region, varName, code="3.3")
                  else:
                      self._add_error("No region names specified", varName, code="3.3")

              if hasattr(var, 'positive'):
                  # Check that positive attribute is consistent with sign implied by standard_name
                  if (re.match("height", name, re.I) and not re.match("up", var.positive, re.I)) or \
                          (re.match("depth", name, re.I) and not re.match("down", var.positive, re.I)):
                      self._add_warn("Positive attribute inconsistent with sign conventions implied by the standard_name",
                                     varName, code="4.3")


  #---------------------------------  
  def getStringValue(self, varName):
  #---------------------------------
      # Collapse (by concatenation) the outermost
      # (fastest varying) dimension of string valued array into
      # memory. E.g. [['a','b','c']] becomes ['abc']
      array=self.f.variables[varName][:]
      ndim = array.ndim

      if array.dtype.kind in ('S', 'U'): 
          if array.dtype.kind == 'U':
              array = array.astype('S')
            
          array = netCDF4.chartostring(array)
          shape = array.shape
          array = numpy.array([x.rstrip() for x in array.flat], dtype='S') #array.dtype)
          array = numpy.reshape(array, shape)
          array = numpy.ma.masked_where(array==b'', array)

          # If varName is one dimension convert result of join from a string into an array
          if ndim == 1:
              array = [array]
          
      return array
        
  #-----------------------------------
  def chkCompressAttr(self, varName):
  #-----------------------------------
    var=self.f.variables[varName]
    if hasattr(var, 'compress'):
        compress=var.compress

        if var.dtype.char != 'i':
            self._add_error("compress attribute can only be attached to variable of type int.", varName, code="8.2")
            return
        if not re.search("^[a-zA-Z0-9_ ]*$",compress):
            self._add_error("Invalid syntax for 'compress' attribute", varName, code="8.2")
        else:
            dimensions=compress.split()
            dimProduct=1
            for x in dimensions:
                found='false'
                if x in self.f.dimensions:
                    # Get product of compressed dimension sizes for use later
                    #dimProduct=dimProduct*self.f.dimensions[x]
                    dimProduct=dimProduct*len(self.f.dimensions[x])
                    found='true'

                if found != 'true':
                    self._add_error("compress attribute naming non-existent dimension: %s" % x,
                                    varName, code="8.2")

            # Check all non-masked values are within the range 0 to product of compressed dimensions
            if var[:].count() != 0:
                if var[:].compressed().min() < 0 or var[:].compressed().max() > dimProduct-1:                    
                    self._add_error("values of %s must be in the range 0 to %s" % (varName, dimProduct - 1),
                                    varName, code="8.2")

  #---------------------------------
  def chkPackedData(self, varName):
  #---------------------------------
    var=self.f.variables[varName]
    if hasattr(var, 'scale_factor') and hasattr(var, 'add_offset'):
        if var.scale_factor.dtype.char != var.add_offset.dtype.char:
            self._add_error("scale_factor and add_offset must be the same numeric data type", varName, code="8.1")
            # No point running rest of packed data tests
            return

    if hasattr(var, 'scale_factor'):
        type = var.scale_factor.dtype.char
    elif hasattr(var, 'add_offset'):
        type = var.add_offset.dtype.char
    else:
        # No packed Data attributes present
        return

    varType = var.dtype.char

    # One or other attributes present; run remaining checks
    if varType != type:
        if type != 'f' and type != 'd':
            self._add_error("scale_factor and add_offset must be of type float or double", varName, code="8.1")

        if varType != 'b' and  varType != 'h' and varType != 'i':
            self._add_error("must be of type byte, short or int", varName, code="8.1")

        if type == 'f' and varType == 'i':
            self._add_warn("scale_factor/add_offset are type float, therefore should not be of type int", varName, code="8.1")
            
  #----------------------------
  def chkFlags(self, varName):
  #----------------------------
      var=self.f.variables[varName]

      if hasattr(var, 'flag_meanings'):
          # Flag to indicate whether one of flag_values or flag_masks present
          values_or_masks=0
          meanings = var.flag_meanings

#          if not self.parseBlankSeparatedList(meanings):
          if not self.extendedBlankSeparatedList(meanings):
              self._add_error("Invalid syntax for 'flag_meanings' attribute", varName, code="3.5")
          
          if hasattr(var, 'flag_values'):
              values_or_masks=1
              values = var.flag_values
              
              retcode = self.equalNumOfValues(values,meanings)
              if retcode == -1:
                  self._add_error("Problem in subroutine equalNumOfValues", varName, code="3.5")
              elif not retcode:
                  self._add_error("Number of flag_values values must equal the number or words/phrases in flag_meanings",
                                  varName, code="3.5")
                  
              # flag_values values must be mutually exclusive
              if is_str_or_basestring(values):
                  values = values.split()

              try:
                  iterator = iter(values)
              except TypeError:
                  iterator = [values]

              if not self.uniqueList(iterator):
                  self._add_error("flag_values attribute must contain a list of unique values", varName, code="3.5")
                  
          if hasattr(var, 'flag_masks'):
              values_or_masks=1
              masks = var.flag_masks

              retcode = self.equalNumOfValues(masks,meanings)
              if retcode == -1:
                  self._add_error("Problem in subroutine equalNumOfValues", varName, code="3.5")
              elif not retcode:
                  self._add_error("Number of flag_masks values must equal the number or words/phrases in flag_meanings",
                                  varName, code="3.5")
                  
              # flag_masks values must be non-zero
              try:
                  iterator = iter(masks)
              except TypeError:
                  iterator = [masks]

              for v in iterator:
                  if v == 0:
                      self._add_error("flag_masks values must be non-zero", varName, code="3.5")
                      
          # Doesn't make sense to do bitwise comparison for char variable
          if var.dtype.char != 'c':
              if hasattr(var, 'flag_values') and hasattr(var, 'flag_masks'):
                  # Both flag_values and flag_masks present
                  # Do a bitwise AND of each flag_value and its corresponding flag_mask value,
                  # the result must be equal to the flag_values entry
                  i=0
                  for v in values:
                      bitwise_AND = v & masks[i]

                      if bitwise_AND != v:
                          self._add_warn("Bitwise AND of flag_value %s and corresponding flag_mask %s doesn't match flag_value." % (v, masks[i]),  
                                         varName, code="3.5")
                      i=i+1
                 
          if values_or_masks == 0:
              # flag_meanings attribute present, but no flag_values or flag_masks
              self._add_error("flag_meanings present, but no flag_values or flag_masks specified", varName, code="3.5")

          if hasattr(var, 'flag_values') and not hasattr(var, 'flag_meanings'):
              self._add_error("flag_meanings attribute is missing", varName, code="3.5")
              

<<<<<<< HEAD
  #-----------------------
  def getType(self, arg):
  #-----------------------

#      if type(arg) == type(numpy.array([])):
      if isinstance(arg, numpy.ndarray):
          return "array"

      elif isinstance(arg, str):
          return "str"

      elif type(arg) == list:
          return "list"

      else:
          print("<cfchecker> ERROR: Invalid Type: %s" % type(arg))
          return 0
  
  
=======
>>>>>>> 098fbbad
  #----------------------------------------    
  def equalNumOfValues(self, arg1, arg2):
  #----------------------------------------
      """ Check that arg1 and arg2 contain the same number elements."""

      # Determine if args are strings. Strings need to be split up into elements.
      if isinstance(arg1, basestring):
          arg1 = arg1.split()

      if isinstance(arg2, basestring):
          arg2 = arg2.split()

      if numpy.size(arg1) != numpy.size(arg2):
          return 0

      return 1

       
  #------------------------------------------
  def chkMultiDimCoord(self, varName, axes):
  #------------------------------------------
      """If a coordinate variable is multi-dimensional, then it is recommended
      that the variable name should not match the name of any of its dimensions."""
      var=self.f.variables[varName]
    
      if varName in axes and len(var.dimensions) > 1:
          # Multi-dimensional coordinate var
          if varName in var.dimensions:
              self._add_warn("The name of a multi-dimensional coordinate variable should not match the name of any of its dimensions.",
                             varName, code="5")


  #--------------------------------------
  def chkValuesMonotonic(self, varName):
  #--------------------------------------
    """A coordinate variable must have values that are strictly monotonic
    (increasing or decreasing)."""
    values = self.f.variables[varName][:]

    if not self.isStrictlyMonotonic(values):
        self._add_error("co-ordinate variable not monotonic", varName, code="5")


  #-----------------------------
  def isStrictlyMonotonic(self, values):
  #-----------------------------
    """Is array strictly monotonic increasing or decreasing"""

    if numpy.all(numpy.diff(values) > 0):
        # monotonic increasing
        return 1
    elif numpy.all(numpy.diff(values) < 0):
        # monotonic decreasing
        return 2
    else:
        # not monotonic
        return 0
	

def getargs(arglist):
    
    '''getargs(arglist): parse command line options and environment variables'''

    from getopt import getopt, GetoptError
    from os import environ
    from sys import stderr, exit

    standardnamekey='CF_STANDARD_NAMES'
    areatypeskey='CF_AREA_TYPES'
    regionnameskey='CF_REGION_NAMES'
    # set defaults
    standardname=STANDARDNAME
    areatypes=AREATYPES
    regionnames=REGIONNAMES
    uploader=None
    useFileName="yes"
    badc=None
    coards=None
    version=newest_version
    debug = False
    # cacheTables : introduced to enable caching of CF standard name, area type and region name tables.
    cacheTables = False 
    # default cache longevity is 1 day
    cacheTime = 24*3600
    # default directory to store cached tables
    cacheDir = '/tmp'
    
    # set to environment variables
    if standardnamekey in environ:
        standardname=environ[standardnamekey]
    if areatypeskey in environ:
        areatypes=environ[areatypeskey]
    if regionnameskey in environ:
        regionnames=environ[regionnameskey]

    try:
        (opts,args)=getopt(arglist[1:],'a:bcdhlnr:s:t:v:x',
                           ['area_types=','badc','coards','debug','help','uploader',
                            'noname','region_names=','cf_standard_names=',
                            'cache_time_days=','version=','cache_tables','cache_dir='])
    except GetoptError:
        stderr.write('%s\n'%__doc__)
        exit(1)
    
    for a, v in opts:
        if a in ('-a','--area_types'):
            areatypes=v.strip()
            continue
        if a in ('-b','--badc'):
            badc="yes"
            continue
        if a in ('-c','--coards'):
            coards="yes"
            continue
        if a in ('--cache_dir'):
            cacheDir=v.strip()
        if a in ('-d','--debug'):
            debug=True
            continue
        if a in ('-h','--help'):
            print(__doc__)
            exit(0)
        if a in ('-l','--uploader'):
            uploader="yes"
            continue
        if a in ('-n','--noname'):
            useFileName="no"
            continue
        if a in ('-r','--region_names'):
            regionnames=v.strip()
            continue
        if a in ('-s','--cf_standard_names'):
            standardname=v.strip()
            continue
        if a in ('-t','--cache_time_days'):
            cacheTime=float(v)*24*3600
            continue
        if a in ('-v','--version'):
            if v == 'auto':
                version = CFVersion()
            else:
                try:
                    version = CFVersion(v)
                except ValueError:
                    print("WARNING: '%s' cannot be parsed as a version number." % v)
                    print("Performing check against newest version: %s" % newest_version)
                if version not in cfVersions:
                    print("WARNING: %s is not a valid CF version." % version)
                    print("Performing check against newest version: %s" % newest_version)
                    version = newest_version
            continue
        if a in ('-x','--cache_tables'):
            cacheTables = True
            continue
            
    if len(args) == 0:
        stderr.write('ERROR in command line\n\nusage:\n%s\n'%__doc__)
        exit(1)

    return badc, coards, debug, uploader, useFileName, regionnames, standardname, areatypes, cacheDir, cacheTables, \
           cacheTime, version, args


def main():

    (badc,coards,debug,uploader,useFileName,regionnames,standardName,areaTypes,cacheDir,cacheTables,cacheTime,version,files)=getargs(sys.argv)
    
    inst = CFChecker(uploader=uploader,
                     useFileName=useFileName,
                     badc=badc,
                     coards=coards,
                     cfRegionNamesXML=regionnames,
                     cfStandardNamesXML=standardName,
                     cfAreaTypesXML=areaTypes,
                     cacheDir=cacheDir,
                     cacheTables=cacheTables,
                     cacheTime=cacheTime,
                     version=version,
                     debug=debug)
    for file in files:
        try:
            inst.checker(file)
        except FatalCheckerError:
            print("Checking of file %s aborted due to error" % file)

    totals = inst.get_total_counts()

    if debug:
        print("")
        print("Results dictionary: %s" % inst.all_results)
        print("")
        print("Messages that were printed: %s" % inst.all_messages)

    errs = totals["FATAL"] + totals["ERROR"]
    if errs:
        sys.exit(errs)
    
    warns = totals["WARN"]
    if warns:
        sys.exit(-warns)

    sys.exit(0)


#--------------------------
# Main Program
#--------------------------

if __name__ == '__main__':

    main()<|MERGE_RESOLUTION|>--- conflicted
+++ resolved
@@ -2878,29 +2878,7 @@
           if hasattr(var, 'flag_values') and not hasattr(var, 'flag_meanings'):
               self._add_error("flag_meanings attribute is missing", varName, code="3.5")
               
-
-<<<<<<< HEAD
-  #-----------------------
-  def getType(self, arg):
-  #-----------------------
-
-#      if type(arg) == type(numpy.array([])):
-      if isinstance(arg, numpy.ndarray):
-          return "array"
-
-      elif isinstance(arg, str):
-          return "str"
-
-      elif type(arg) == list:
-          return "list"
-
-      else:
-          print("<cfchecker> ERROR: Invalid Type: %s" % type(arg))
-          return 0
   
-  
-=======
->>>>>>> 098fbbad
   #----------------------------------------    
   def equalNumOfValues(self, arg1, arg2):
   #----------------------------------------
