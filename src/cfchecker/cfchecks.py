--- conflicted
+++ resolved
@@ -53,13 +53,6 @@
  
 STANDARDNAME = 'http://cfconventions.org/Data/cf-standard-names/current/src/cf-standard-name-table.xml'
 AREATYPES = 'http://cfconventions.org/Data/cf-standard-names/current/src/area-type-table.xml'
-<<<<<<< HEAD
-=======
-
-
-CFVersions=['CF-1.0','CF-1.1','CF-1.2','CF-1.3','CF-1.4','CF-1.5','CF-1.6']
-Versions=[1.0,1.1,1.2,1.3,1.4,1.5,1.6]
->>>>>>> 5843c5be
 
 #-----------------------------------------------------------
 from xml.sax import ContentHandler
@@ -124,6 +117,7 @@
 cfVersions = [vn1_0, vn1_1, vn1_2, vn1_3, vn1_4, vn1_5, vn1_6]
 newest_version = max(cfVersions)
 
+
 class ConstructDict(ContentHandler):
     """Parse the xml standard_name table, reading all entries
        into a dictionary; storing standard_name and units.
@@ -358,12 +352,16 @@
         raise
         exit(1)
 
+
     #if 'auto' version, check the CF version in the file
     #if none found, use the default
     if not self.version:
         self.version = self.getFileCFVersion()
         if not self.version:
+            print "WARNING: Cannot determine CF version from the Conventions attribute; checking against latest CF version:",newest_version
+            self.warn = self.warn+1
             self.version = newest_version
+
 
     # Set up dictionary of all valid attributes, their type and use
     self.setUpAttributeList()
@@ -1072,14 +1070,9 @@
     if self.f.attributes.has_key('Conventions'):
         conventions = self.f.attributes['Conventions']
         
-<<<<<<< HEAD
-        if conventions not in map(str, cfVersions):
-            print "ERROR (2.6.1): This netCDF file does not appear to contain CF Convention data."
-=======
         # Conventions attribute can be a blank separated (or comma separated) list of conforming conventions
         if not self.commaOrBlankSeparatedList(conventions):
             print "ERROR(2.6.1): Conventions attribute must be a blank (or comma) separated list of convention names"
->>>>>>> 5843c5be
             self.err = self.err+1
             rc=0
         else:
@@ -1092,7 +1085,7 @@
             
             found = 0
             for convention in conventionList:
-                if convention.strip() in CFVersions:
+                if convention.strip() in map(str, cfVersions):
                     found = 1
                     break
         
@@ -1100,17 +1093,11 @@
                 print "ERROR (2.6.1): This netCDF file does not appear to contain CF Convention data."
                 self.err = self.err+1
                 rc=0
-
-<<<<<<< HEAD
-        if conventions != str(self.version):
-            print "WARNING: Inconsistency - The conventions attribute is set to "+conventions+", but you've requested a validity check against",self.version
-            self.warn = self.warn+1
-=======
-            if convention.strip() != 'CF-'+str(self.version):
-                print "WARNING: Inconsistency - The conventions attribute is set to "+convention+", but you've requested a validity check against CF",self.version
-                self.warn = self.warn+1
->>>>>>> 5843c5be
-            
+            else:
+                if convention.strip() != str(self.version):
+                    print "WARNING: Inconsistency - This netCDF file appears to contain "+convention+" data, but you've requested a validity check against %s" % self.version
+                    self.warn = self.warn+1
+
     else:
         print "WARNING (2.6.1): No 'Conventions' attribute present"
         self.warn = self.warn+1
@@ -1144,12 +1131,27 @@
     if self.f.attributes.has_key('Conventions'):
         conventions = self.f.attributes['Conventions']
         
-        if conventions == 'COARDS':
-            print "WARNING: The conventions attribute is set to "+conventions+", assuming CF-1.0"
+        # Split string up into component parts
+        # If a comma is present we assume a comma separated list as names cannot contain commas
+        if re.match("^.*,.*$",conventions):
+            conventionList = string.split(conventions,",")
+        else:
+            conventionList = string.split(conventions)
+
+        found = 0
+        coards = 0
+        for convention in conventionList:
+            if convention.strip() in map(str, cfVersions):
+                found = 1
+                rc = CFVersion(convention.strip())
+                break
+            elif convention.strip() == 'COARDS':
+                coards = 1
+
+        if not found and coards:
+            print "WARNING: The conventions attribute specifies COARDS, assuming CF-1.0"
             rc = CFVersion((1, 0))
-        elif conventions in map(str, cfVersions):
-            rc = CFVersion(conventions)
-
+                
     return rc
 
   #--------------------------
