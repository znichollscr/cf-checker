--- conflicted
+++ resolved
@@ -2711,14 +2711,10 @@
 
                   elif len(region_names):
                       for region in region_names:
-<<<<<<< HEAD
-                          if not region.decode('utf-8') in self.region_name_lh.list:
+
+                          if not region.decode('utf-8') in list(self.region_name_lh.list):
                               self._add_error("Invalid region name: {}".format(region.decode('utf-8')), varName, code="3.3")
-=======
-                          if not region in list(self.region_name_lh.list):
-                              self._add_error("Invalid region name: {}".format(region), varName, code="3.3")
-
->>>>>>> 2f92e65a
+
                   else:
                       self._add_error("No region names specified", varName, code="3.3")
 
@@ -2738,19 +2734,6 @@
       # memory. E.g. [['a','b','c']] becomes ['abc']
       array=self.f.variables[varName][:]
       ndim = array.ndim
-<<<<<<< HEAD
-=======
-
-      if array.dtype.kind == 'S':
-          strlen = array.shape[-1]
-              
-          new_shape = array.shape[0:-1]
-          new_size  = long(reduce(mul, new_shape, 1))
-            
-          array = numpy.ma.resize(array, (new_size, strlen))
-          
-          array = array.filled(fill_value='')
->>>>>>> 2f92e65a
 
       if array.dtype.kind in ('S', 'U'): 
           if array.dtype.kind == 'U':
