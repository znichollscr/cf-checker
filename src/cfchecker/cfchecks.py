#!/usr/bin/env python
#!/home/ros/software/CDAT-5.2-cdms/bin/python
# Adapted for numpy/ma/cdms2 by convertcdms.py
#-------------------------------------------------------------
# Name: cfchecks.py
#
# Author: Rosalyn Hatcher - Met Office, UK
#
# Maintainer: Rosalyn Hatcher - NCAS-CMS, Univ. of Reading, UK
#
# Date: February 2003
#
# File Revision: $Revision$
#
# CF Checker Version: See __version__
#
#-------------------------------------------------------------
''' cfchecker [-a|--area_types area_types.xml] [-s|--cf_standard_names standard_names.xml] [-u|--udunits udunits.dat] [-v|--version CFVersion] file1 [file2...]

Description:
 The cfchecker checks NetCDF files for compliance to the CF standard.
 
Options:
 -a or --area_types:
       the location of the CF area types table (xml)
       
 -s or --cf_standard_names:
       the location of the CF standard name table (xml)
       
 -u or --udunits:
       the location of the udunits.dat file

 -h or --help: Prints this help text.

 -v or --version: CF version to check against, use auto to auto-detect the file version.

'''

from sys import *
import cdms2 as cdms, re, string, types, numpy.oldnumeric as Numeric, numpy

from cdms2.axis import FileAxis
from cdms2.auxcoord import FileAuxAxis1D


# Version is imported from the package module cfchecker/__init__.py
from cfchecker import __version__

# Use ctypes to interface to the UDUNITS-2 shared library
# The udunits2 library needs to be in a standard path o/w export LD_LIBRARY_PATH
from ctypes import *
udunits=CDLL("libudunits2.so")
 
STANDARDNAME="./cf-standard-name-table.xml"
AREATYPES="./area-type-table.xml"
CFVersions=['CF-1.0','CF-1.1','CF-1.2','CF-1.3','CF-1.4','CF-1.5','CF-1.6']
Versions=[1.0,1.1,1.2,1.3,1.4,1.5,1.6]

#-----------------------------------------------------------
from xml.sax import ContentHandler
from xml.sax import make_parser
from xml.sax.handler import feature_namespaces


def normalize_whitespace(text):
    "Remove redundant whitespace from a string."
    return ' '.join(text.split())


class ConstructDict(ContentHandler):
    """Parse the xml standard_name table, reading all entries
       into a dictionary; storing standard_name and units.
    """
    def __init__(self):
        self.inUnitsContent = 0
        self.inEntryIdContent = 0
        self.inVersionNoContent = 0
        self.inLastModifiedContent = 0
        self.dict = {}
        
    def startElement(self, name, attrs):
        # If it's an entry element, save the id
        if name == 'entry':
            id = normalize_whitespace(attrs.get('id', ""))
            self.this_id = id

        # If it's the start of a canonical_units element
        elif name == 'canonical_units':
            self.inUnitsContent = 1
            self.units = ""

        elif name == 'alias':
            id = normalize_whitespace(attrs.get('id', ""))
            self.this_id = id

        elif name == 'entry_id':
            self.inEntryIdContent = 1
            self.entry_id = ""

        elif name == 'version_number':
            self.inVersionNoContent = 1
            self.version_number = ""

        elif name == 'last_modified':
            self.inLastModifiedContent = 1
            self.last_modified = ""
            

    def characters(self, ch):
        if self.inUnitsContent:
            self.units = self.units + ch

        elif self.inEntryIdContent:
            self.entry_id = self.entry_id + ch

        elif self.inVersionNoContent:
            self.version_number = self.version_number + ch

        elif self.inLastModifiedContent:
            self.last_modified = self.last_modified + ch

    def endElement(self, name):
        # If it's the end of the canonical_units element, save the units
        if name == 'canonical_units':
            self.inUnitsContent = 0
            self.units = normalize_whitespace(self.units)
            self.dict[self.this_id] = self.units
            
        # If it's the end of the entry_id element, find the units for the self.alias
        elif name == 'entry_id':
            self.inEntryIdContent = 0
            self.entry_id = normalize_whitespace(self.entry_id)
            try: 
                self.dict[self.this_id] = self.dict[self.entry_id]
            except KeyError:
                print ""
                print "**WARNING** Error in standard_name table:  entry_id '"+self.entry_id+"' not found"
                print "Please contact Rosalyn Hatcher (r.s.hatcher@reading.ac.uk)"
                print ""

        # If it's the end of the version_number element, save it
        elif name == 'version_number':
            self.inVersionNoContent = 0
            self.version_number = normalize_whitespace(self.version_number)

        # If it's the end of the last_modified element, save the last modified date
        elif name == 'last_modified':
            self.inLastModifiedContent = 0
            self.last_modified = normalize_whitespace(self.last_modified)


class ConstructList(ContentHandler):
    """Parse the xml area_type table, reading all area_types 
       into a list.
    """
    def __init__(self):
        self.inVersionNoContent = 0
        self.inLastModifiedContent = 0
        self.list = []
        
    def startElement(self, name, attrs):
        # If it's an entry element, save the id
        if name == 'entry':
            id = normalize_whitespace(attrs.get('id', ""))
            self.list.append(id)

        elif name == 'version_number':
            self.inVersionNoContent = 1
            self.version_number = ""

        elif name == 'date':
            self.inLastModifiedContent = 1
            self.last_modified = ""

    def characters(self, ch):
        if self.inVersionNoContent:
            self.version_number = self.version_number + ch

        elif self.inLastModifiedContent:
            self.last_modified = self.last_modified + ch

    def endElement(self, name):
        # If it's the end of the version_number element, save it
        if name == 'version_number':
            self.inVersionNoContent = 0
            self.version_number = normalize_whitespace(self.version_number)

        # If it's the end of the date element, save the last modified date
        elif name == 'date':
            self.inLastModifiedContent = 0
            self.last_modified = normalize_whitespace(self.last_modified)

            
def chkDerivedName(name):
    """Checks whether name is a derived standard name and adheres
       to the transformation rules. See CF standard names document
       for more information.
    """
    if re.search("^(direction|magnitude|square|divergence)_of_[a-zA-Z][a-zA-Z0-9_]*$",name):
        return 0

    if re.search("^rate_of_change_of_[a-zA-Z][a-zA-Z0-9_]*$",name):
        return 0

    if re.search("^(grid_)?(northward|southward|eastward|westward)_derivative_of_[a-zA-Z][a-zA-Z0-9_]*$",name):
        return 0

    if re.search("^product_of_[a-zA-Z][a-zA-Z0-9_]*_and_[a-zA-Z][a-zA-Z0-9_]*$",name):
        return 0

    if re.search("^ratio_of_[a-zA-Z][a-zA-Z0-9_]*_to_[a-zA-Z][a-zA-Z0-9_]*$",name):
        return 0

    if re.search("^derivative_of_[a-zA-Z][a-zA-Z0-9_]*_wrt_[a-zA-Z][a-zA-Z0-9_]*$",name):
        return 0

    if re.search("^(correlation|covariance)_over_[a-zA-Z][a-zA-Z0-9_]*_of_[a-zA-Z][a-zA-Z0-9_]*_and_[a-zA-Z][a-zA-Z0-9_]*$",name):
        return 0

    if re.search("^histogram_over_[a-zA-Z][a-zA-Z0-9_]*_of_[a-zA-Z][a-zA-Z0-9_]*$",name):
        return 0

    if re.search("^probability_distribution_over_[a-zA-Z][a-zA-Z0-9_]*_of_[a-zA-Z][a-zA-Z0-9_]*$",name):
        return 0

    if re.search("^probability_density_function_over_[a-zA-Z][a-zA-Z0-9_]*_of_[a-zA-Z][a-zA-Z0-9_]*$",name):
        return 0
    
    # Not a valid derived name
    return 1


#======================
# Checking class
#======================
class CFChecker:
    
  def __init__(self, uploader=None, useFileName="yes", badc=None, coards=None, cfStandardNamesXML=None, cfAreaTypesXML=None, udunitsDat=None, version=Versions[-1]):
      self.uploader = uploader
      self.useFileName = useFileName
      self.badc = badc
      self.coards = coards
      self.standardNames = cfStandardNamesXML
      self.areaTypes = cfAreaTypesXML
      self.udunits = udunitsDat
      self.version = version
      self.err = 0
      self.warn = 0
      self.info = 0
      self.cf_roleCount = 0          # Number of occurences of the cf_role attribute in the file
      self.raggedArrayFlag = 0       # Flag to indicate if file contains any ragged array representations

  def checker(self, file):

    fileSuffix = re.compile('^\S+\.nc$')

    print ""
    if self.uploader:
        realfile = string.split(file,".nc")[0]+".nc"
        print "CHECKING NetCDF FILE:", realfile
    elif self.useFileName=="no":
        print "CHECKING NetCDF FILE"
    else:
        print "CHECKING NetCDF FILE:",file
    print "====================="
    
    # Check for valid filename
    if not fileSuffix.match(file):
        print "ERROR (2.1): Filename must have .nc suffix"
        exit(1)

    # Initialize udunits-2 package
    # (Temporarily ignore messages to std error stream to prevent "Definition override" warnings
    # being dislayed see Trac #50)
    # Use ctypes callback functions to declare ut_error_message_handler (uemh)
    # Don't fully understand why this works!  Solution supplied by ctypes-mailing-list. 19.01.10
    uemh = CFUNCTYPE(c_int,c_char_p)
    ut_set_error_message_handler = CFUNCTYPE(uemh,uemh)(("ut_set_error_message_handler",udunits))
    ut_write_to_stderr = uemh(("ut_write_to_stderr",udunits))
    ut_ignore = uemh(("ut_ignore",udunits))

    old_handler = ut_set_error_message_handler(ut_ignore)
                                           
    self.unitSystem=udunits.ut_read_xml(self.udunits)
    if not self.unitSystem:
        exit("Could not read the UDUNITS2 xml database from: %s" % self.udunits)

    old_handler = ut_set_error_message_handler(ut_write_to_stderr)

    # Read in netCDF file
    try:
        self.f=cdms.open(file,"r")

    except AttributeError:
        print "NetCDF Attribute Error:"
        raise
    except:
        print "\nCould not open file, please check that NetCDF is formatted correctly.\n".upper()
        print "ERRORS detected:",1
        raise
        exit(1)

    #if 'auto' version, check the CF version in the file
    #if none found, use the default
    check_auto = (self.version == 0.0)
    if check_auto:
        self.version = self.getFileCFVersion()
        if self.version == 0.0:
            self.version = Versions[-1]

    # Set up dictionary of all valid attributes, their type and use
    self.setUpAttributeList()

    # Set up dictionary of standard_names and their assoc. units
    parser = make_parser()
    parser.setFeature(feature_namespaces, 0)
    self.std_name_dh = ConstructDict()
    parser.setContentHandler(self.std_name_dh)
    parser.parse(self.standardNames)

    if self.version >= 1.4:
        # Set up list of valid area_types
        self.area_type_lh = ConstructList()
        parser.setContentHandler(self.area_type_lh)
        parser.parse(self.areaTypes)
    
    print "Using CF Checker Version",__version__

    if check_auto:
        print "Checking against CF Version",str(self.version),"(auto)"
    else:
        print "Checking against CF Version",str(self.version)

    print "Using Standard Name Table Version "+self.std_name_dh.version_number+" ("+self.std_name_dh.last_modified+")"

    if self.version >= 1.4:
        print "Using Area Type Table Version "+self.area_type_lh.version_number+" ("+self.area_type_lh.last_modified+")"
    print ""
    
<<<<<<< HEAD
    # Read in netCDF file
    try:
        self.f=cdms.open(file,"r")

    except AttributeError:
        print "NetCDF Attribute Error:"
        raise
    except:
        print "\nCould not open file, please check that NetCDF is formatted correctly.\n".upper()
        print "ERRORS detected:",1
        raise

    try:
        return self._checker()
    finally:
        self.f.close()
  
  def _checker(self):
    """
    Main implementation of checker assuming self.f exists.
    """
    lowerVars=[]
    rc=1

=======
>>>>>>> 7e574fe4
    # Check global attributes
    if not self.chkGlobalAttributes(): rc=0
        
    (coordVars,auxCoordVars,boundsVars,climatologyVars,gridMappingVars)=self.getCoordinateDataVars()
    self.coordVars = coordVars
    self.auxCoordVars = auxCoordVars
    self.boundsVars = boundsVars
    self.climatologyVars = climatologyVars
    self.gridMappingVars = gridMappingVars

    #print "Auxillary Coordinate Vars:",auxCoordVars
    #print "Coordinate Vars: ",coordVars

    allCoordVars=coordVars[:]
    allCoordVars[len(allCoordVars):]=auxCoordVars[:]

    self.setUpFormulas()
    
    axes=self.f.axes.keys()

    # Check each variable
    for var in self.f._file_.variables.keys():
        print ""
        print "------------------"
        print "Checking variable:",var
        print "------------------"

        if not self.validName(var):
            print "ERROR (2.3): Invalid variable name -",var
            self.err = self.err+1
            rc=0

        # Check to see if a variable with this name already exists (case-insensitive)
        lowerVar=var.lower()
        if lowerVar in lowerVars:
            print "WARNING (2.3): variable clash:-",var
            self.warn = self.warn + 1
        else:
            lowerVars.append(lowerVar)

        if var not in axes:
            # Non-coordinate variable
            if not self.chkDimensions(var,allCoordVars): rc=0
        
        if not self.chkDescription(var): rc=0

        for attribute in self.f[var].attributes.keys():
            if not self.chkAttribute(attribute,var,allCoordVars): rc=0

        if not self.chkUnits(var,allCoordVars): rc=0
        
        if not self.chkValidMinMaxRange(var): rc=0

        if not self.chk_FillValue(var): rc=0

        if not self.chkAxisAttribute(var): rc=0

        if not self.chkPositiveAttribute(var): rc=0

        if not self.chkCellMethods(var): rc=0

        if not self.chkCellMeasures(var): rc=0
        
        if not self.chkFormulaTerms(var,allCoordVars): rc=0

        if not self.chkCompressAttr(var): rc=0

        if not self.chkPackedData(var): rc=0

        if self.version >= 1.3:
            # Additional conformance checks from CF-1.3 onwards
            if not self.chkFlags(var): rc=0

        if self.version >= 1.6:
            # Additional conformance checks from CF-1.6 onwards
            if not self.chkCFRole(var): rc=0
            if not self.chkRaggedArray(var): rc=0

        if var in coordVars:
            if not self.chkMultiDimCoord(var, axes): rc=0
            if not self.chkValuesMonotonic(var): rc=0

        if var in gridMappingVars:
            if not self.chkGridMappingVar(var) : rc=0

        #print "Axes:",axes
        if var in axes:
            # Check var is a FileAxis.  If not then there may be a problem with its declaration.
            # I.e. Multi-dimensional coordinate var with a dimension of the same name
            # or an axis that hasn't been identified through the coordinates attribute
            # CRM035 (17.04.07)
            if not (isinstance(self.f[var], FileAxis) or isinstance(self.f[var], FileAuxAxis1D)):
                print "WARNING (5): Possible incorrect declaration of a coordinate variable."
                self.warn = self.warn+1
            else:    
                if self.f[var].isTime():
                    if not self.chkTimeVariableAttributes(var): rc=0

    #print self.cf_roleCount,"variable(s) have the cf_role attribute set"
    if self.version >= 1.6:
        print " "
   
        if self.raggedArrayFlag != 0 and not self.f.attributes.has_key('featureType'):
            print "ERROR (9.4): The global attribute 'featureType' must be present (A ragged array representation has been used)"
            self.err = self.err + 1


        if self.f.attributes.has_key('featureType'):
            featureType = self.f.attributes['featureType']

            if self.cf_roleCount == 0 and featureType != "point":
                print "WARNING (9.5): A variable with the attribute cf_role should be included in a Discrete Geometry CF File"
                self.warn = self.warn + 1
                    
            if re.match('^(timeSeries|trajectory|profile)$',featureType,re.I) and self.cf_roleCount != 1:
                # Should only be a single occurence of a cf_role attribute
                print "WARNING (9.5): CF Files containing",featureType,"featureType should only include a single occurance of a cf_role attribute"
                self.warn = self.warn + 1

            elif re.match('^(timeSeriesProfile|trajectoryProfile)$',featureType,re.I) and self.cf_roleCount > 2:
                # May contain up to 2 occurences of cf_roles attribute
                print "ERROR (9.5): CF Files containing",featureType,"featureType may contain 2 occurences of a cf_role attribute"
                self.err = self.err + 1
        

    print ""
    print "ERRORS detected:",self.err
    print "WARNINGS given:",self.warn
    print "INFORMATION messages:",self.info

    # Close file
    self.f.close()

    if self.err:
        # Return number of errors found
        return self.err
    elif self.warn:
        # No errors, but some warnings found
        return -(self.warn)
    else:
        # No errors or warnings - return success!
        return 0


  #-----------------------------
  def setUpAttributeList(self):
  #-----------------------------
      """Set up Dictionary of valid attributes, their corresponding
      Type; S(tring), N(umeric) D(ata variable type)  and Use C(oordinate),
      D(ata non-coordinate) or G(lobal) variable."""
    
      self.AttrList={}
      self.AttrList['add_offset']=['N','D']
      self.AttrList['ancillary_variables']=['S','D']
      self.AttrList['axis']=['S','C']
      self.AttrList['bounds']=['S','C']
      self.AttrList['calendar']=['S','C']
      self.AttrList['cell_measures']=['S','D']
      self.AttrList['cell_methods']=['S','D']
      self.AttrList['climatology']=['S','C']
      self.AttrList['comment']=['S',('G','D')]
      self.AttrList['compress']=['S','C']
      self.AttrList['Conventions']=['S','G']
      self.AttrList['coordinates']=['S','D']
      self.AttrList['_FillValue']=['D','D']
      self.AttrList['flag_meanings']=['S','D']
      self.AttrList['flag_values']=['D','D']
      self.AttrList['formula_terms']=['S','C']
      self.AttrList['grid_mapping']=['S','D']
      self.AttrList['history']=['S','G']
      self.AttrList['institution']=['S',('G','D')]
      self.AttrList['leap_month']=['N','C']
      self.AttrList['leap_year']=['N','C']
      self.AttrList['long_name']=['S',('C','D')]
      self.AttrList['missing_value']=['D','D']
      self.AttrList['month_lengths']=['N','C']
      self.AttrList['positive']=['S','C']
      self.AttrList['references']=['S',('G','D')]
      self.AttrList['scale_factor']=['N','D']
      self.AttrList['source']=['S',('G','D')]
      self.AttrList['standard_error_multiplier']=['N','D']
      self.AttrList['standard_name']=['S',('C','D')]
      self.AttrList['title']=['S','G']
      self.AttrList['units']=['S',('C','D')]
      self.AttrList['valid_max']=['N',('C','D')]
      self.AttrList['valid_min']=['N',('C','D')]
      self.AttrList['valid_range']=['N',('C','D')]

      if self.version >= 1.3:
          self.AttrList['flag_masks']=['D','D']

      if self.version >= 1.6:
          self.AttrList['cf_role']=['S','C']
          self.AttrList['featureType']=['S','G']
          self.AttrList['instance_dimension']=['S','D']
          self.AttrList['sample_dimension']=['S','D']
      
      return


  #---------------------------
  def uniqueList(self, list):
  #---------------------------
      """Determine if list has any repeated elements."""
      # Rewrite to allow list to be either a list or a Numeric array
      seen=[]

      for x in list:
          if x in seen:
              return 0
          else:
              seen.append(x)        
      return 1


  #-------------------------
  def isNumeric(self, var):
  #-------------------------
      """Determine if variable is of Numeric data type."""
      types=['i','f','d']
      rc=1 
      if self.f[var].dtype.char not in types:
          rc=0
      return rc

  #-------------------------
  def getStdNameOld(self, var):
  #-------------------------
      """Get standard_name of variable (i.e. just first part of standard_name attribute, without modifier)"""
      attName = 'standard_name'
      attDict = var.attributes
      if attName not in attDict.keys():
          return None
      bits = string.split(attDict[attName])
      if bits:
          return bits[0]
      else:
          return ""
 
  #-------------------------
  def getStdName(self, var):
  #-------------------------
      """Get standard_name of variable.  Return it as 2 parts - the standard name and the modifier, if present."""
      attName = 'standard_name'
      attDict = var.attributes

      if attName not in attDict.keys():
          return None

      bits = string.split(attDict[attName])
      
      if len(bits) == 1:
          # Only standard_name part present
          return (bits[0],"")
      elif len(bits) == 0:
          # Standard Name is blank
          return ("","")
      else:
          # At least 2 elements so return the first 2.  
          # If there are more than 2, which is invalid syntax, this will have been picked up by chkDescription()
          return (bits[0],bits[1])
    
  #--------------------------------------------------
  def getInterpretation(self, units, positive=None):
  #--------------------------------------------------
    """Determine the interpretation (time - T, height or depth - Z,
    latitude - Y or longitude - X) of a dimension."""

    if units in ['level','layer','sigma_level']:
        # Dimensionless vertical coordinate
        return "Z"

    # Parse the string representation of units into its binary representation for use by udunits
    binaryUnit = udunits.ut_parse(self.unitSystem, units, "UT_ASCII")
    if not binaryUnit:
        # Don't print this message out o/w it is repeated for every variable
        # that has this dimension.  CRM033 return "None" instead
        # print "ERROR: Invalid units:",units
        #self.err = self.err+1
        return None

#    print "here"
    
    # Time Coordinate
    # 19.08.10 - Workaround since udunits2 deems a unit without reference time not convertible to a
    # unit with reference time and vice versa
    if udunits.ut_are_convertible(binaryUnit, udunits.ut_parse(self.unitSystem, "second", "UT_ASCII")):
        return "T"
    elif udunits.ut_are_convertible(binaryUnit, udunits.ut_parse(self.unitSystem, "seconds since 1-1-1 0:0:0", "UT_ASCII")):
        return "T"
    
    # Vertical Coordinate
    if positive and re.match('(up|down)',positive,re.I):
        return "Z"

    # Variable is a vertical coordinate if the units are dimensionally
    # equivalent to Pressure
    if udunits.ut_are_convertible(binaryUnit, udunits.ut_parse(self.unitSystem, "Pa", "UT_ASCII")):
        return "Z"
        
    # Latitude Coordinate
    if re.match('(degrees_north|degree_north|degrees_N|degree_N|degreesN|degreeN)',units):
        return "Y"
        
    # Longitude Coordinate
    if re.match('(degrees_east|degree_east|degrees_E|degree_E|degreesE|degreeE)',units):
        return "X"

    # Not possible to deduce interpretation
    return None


  #--------------------------------
  def getCoordinateDataVars(self):
  #--------------------------------
    """Obtain list of coordinate data variables, boundary
    variables, climatology variables and grid_mapping variables."""
    
    variables=self.f.variables.keys()     # List of variables, but doesn't include coord vars
    allVariables=self.f._file_.variables.keys()   # List of all vars, including coord vars
    axes=self.f.axes.keys()
    
    coordVars=[]
    boundaryVars=[]
    climatologyVars=[]
    gridMappingVars=[]
    auxCoordVars=[]

    for var in allVariables:
        if var not in variables:
            # Coordinate variable - 1D & dimension is the same name as the variable
            coordVars.append(var)

## Commented out 21.02.06 - Duplicate code also in method chkDimensions
## Probably can be completely removed.
##         if var not in coordVars:
##             # Non-coordinate variable so check if it has any repeated dimensions
##             dimensions=self.f[var].getAxisIds()
##             dimensions.sort()
##             if not self.uniqueList(dimensions):
##                 print "ERROR: variable has repeated dimensions"
##                 self.err = self.err+1

        #------------------------
        # Auxilliary Coord Checks
        #------------------------
        if self.f[var].attributes.has_key('coordinates'):
            # Check syntax of 'coordinates' attribute
            if not self.parseBlankSeparatedList(self.f[var].attributes['coordinates']):
                print "ERROR (5): Invalid syntax for 'coordinates' attribute in",var
                self.err = self.err+1
            else:
                coordinates=string.split(self.f[var].attributes['coordinates'])
                for dataVar in coordinates:
                    if dataVar in variables:
                        #print dataVar

                        # Has Auxillary Coordinate already been identified and checked?
                        if dataVar not in auxCoordVars:
                            auxCoordVars.append(dataVar)

                            # Is the auxillary coordinate var actually a label?
                            if self.f[dataVar].dtype.char == 'c':
                                # Label variable
                                num_dimensions = len(self.f[dataVar].getAxisIds())
                                if self.version < 1.4:
                                    if not num_dimensions == 2:
                                        print "ERROR (6.1): Label variable",dataVar,"must have 2 dimensions only"
                                        self.err = self.err+1

                                if self.version >= 1.4:
                                    if num_dimensions != 1 and num_dimensions != 2:
                                        print "ERROR (6.1): Label variable",dataVar,"must have 1 or 2 dimensions, but has",num_dimensions
                                        self.err = self.err+1

                                if num_dimensions == 2:
                                    if self.f[dataVar].getAxisIds()[0] not in self.f[var].getAxisIds():
                                        if self.version >= 1.6 and self.f.attributes.has_key('featureType'):
                                            # This file contains Discrete Sampling Geometries
                                            print "INFO (6.1): File contains a Discrete Sampling Geometry. Skipping check on dimensions of",dataVar
                                            self.info = self.info + 1
                                        else:
                                            print "ERROR (6.1): Leading dimension of",dataVar,"must match one of those for",var
                                            self.err = self.err+1
                            else:
                                # Not a label variable

                                # 31.05.13 The other exception is a ragged array (chapter 9 - Discrete sampling geometries
                                # Todo - implement exception
                                # A ragged array is identified by the presence of either the attribute sample_dimension 
                                # or instance_dimension. Need to check that the sample dimension is the dimension of
                                # the variable to which the aux coord var is attached.

                                #print dataVar,"- Not a label variable. Dimensions are:",self.f[dataVar].getAxisIds()
                                #print var,"dimensions are:",self.f[var].getAxisIds()

                                for dim in self.f[dataVar].getAxisIds():
                                    if dim not in self.f[var].getAxisIds():
                                        if self.version >= 1.6 and self.f.attributes.has_key('featureType'):
                                            # This file contains Discrete Sampling Geometries
                                            print "INFO (5): File contains a Discrete Sampling Geometry. Skipping check on dimensions of",dataVar
                                            self.info = self.info + 1
                                        else:
                                            print "ERROR (5): Dimensions of",dataVar,"must be a subset of dimensions of",var
                                            self.err = self.err+1
                                    
                                        break

                    elif dataVar not in allVariables:
                        print "ERROR (5): coordinates attribute referencing non-existent variable:",dataVar
                        self.err = self.err+1

        #-------------------------
        # Boundary Variable Checks
        #-------------------------
        if self.f[var].attributes.has_key('bounds'):
            bounds=self.f[var].attributes['bounds']
            # Check syntax of 'bounds' attribute
            if not re.search("^[a-zA-Z0-9_]*$",bounds):
                print "ERROR (7.1): Invalid syntax for 'bounds' attribute"
                self.err = self.err+1
            else:
                if bounds in variables:
                    boundaryVars.append(bounds)

                    if not self.isNumeric(bounds):
                        print "ERROR (7.1): boundary variable with non-numeric data type"
                        self.err = self.err+1
                    if len(self.f[var].shape) + 1 == len(self.f[bounds].shape):
                        if var in axes:
                            varDimensions=[var]
                        else:
                            varDimensions=self.f[var].getAxisIds()

                        for dim in varDimensions:
                            if dim not in self.f[bounds].getAxisIds():
                                print "ERROR (7.1): Incorrect dimensions for boundary variable:",bounds
                                self.err = self.err+1
                    else:
                        print "ERROR (7.1): Incorrect number of dimensions for boundary variable:",bounds
                        self.err = self.err+1

                    if self.f[bounds].attributes.has_key('units'):
                        if self.f[bounds].attributes['units'] != self.f[var].attributes['units']:
                            print "ERROR (7.1): Boundary var",bounds,"has inconsistent units to",var
                            self.err = self.err+1
                    if self.f[bounds].attributes.has_key('standard_name') and self.f[var].attributes.has_key('standard_name'):
                        if self.f[bounds].attributes['standard_name'] != self.f[var].attributes['standard_name']:
                            print "ERROR (7.1): Boundary var",bounds,"has inconsistent std_name to",var
                            self.err = self.err+1
                else:
                    print "ERROR (7.1): bounds attribute referencing non-existent variable:",bounds
                    self.err = self.err+1
                    
            # Check that points specified by a coordinate or auxilliary coordinate
            # variable should lie within, or on the boundary, of the cells specified by
            # the associated boundary variable.
            if bounds in variables:
                # Is boundary variable 2 dimensional?  If so can check that points
                # lie within, or on the boundary.
                if len(self.f[bounds].getAxisIds()) <= 2:
                    varData=self.f[var].getValue()
                    boundsData=self.f[bounds].getValue()
##                    if len(varData) == 1:

##                    if type(varData) == type(1) or type(varData) == type(1.00) or len(varData) == 1:
                    if isinstance(varData,(int,long,float,numpy.floating)) or len(varData) == 1:
                        # Gone for belts and braces approach here!!
                        # Variable contains only one value
                        # Bounds array will be 1 dimensional
                        if not ((varData <= boundsData[0] and varData >= boundsData[1])
                                or (varData >= boundsData[0] and varData <= boundsData[1])):
                            print "WARNING (7.1): Data for variable",var,"lies outside cell boundaries"
                            self.warn = self.warn+1
                    else:
                        i=0
                        for value in varData:
                            if not ((value <= boundsData[i][0] and value >= boundsData[i][1]) \
                                    or (value >= boundsData[i][0] and value <= boundsData[i][1])):
                                print "WARNING (7.1): Data for variable",var,"lies outside cell boundaries"
                                self.warn = self.warn+1
                                break
                            i=i+1

        #----------------------------
        # Climatology Variable Checks
        #----------------------------
        if self.f[var].attributes.has_key('climatology'):
            climatology=self.f[var].attributes['climatology']
            # Check syntax of 'climatology' attribute
            if not re.search("^[a-zA-Z0-9_]*$",climatology):
                print "ERROR (7.4): Invalid syntax for 'climatology' attribute"
                self.err = self.err+1
            else:
                if climatology in variables:
                    climatologyVars.append(climatology)
                    if not self.isNumeric(climatology):
                        print "ERROR (7.4): climatology variable with non-numeric data type"
                        self.err = self.err+1
                    if self.f[climatology].attributes.has_key('units'):
                        if self.f[climatology].attributes['units'] != self.f[var].attributes['units']:
                            print "ERROR (7.4): Climatology var",climatology,"has inconsistent units to",var
                            self.err = self.err+1
                    if self.f[climatology].attributes.has_key('standard_name'):
                        if self.f[climatology].attributes['standard_name'] != self.f[var].attributes['standard_name']:
                            print "ERROR (7.4): Climatology var",climatology,"has inconsistent std_name to",var
                            self.err = self.err+1
                    if self.f[climatology].attributes.has_key('calendar'):
                        if self.f[climatology].attributes['calendar'] != self.f[var].attributes['calendar']:
                            print "ERROR (7.4): Climatology var",climatology,"has inconsistent calendar to",var
                            self.err = self.err+1
                else:
                    print "ERROR (7.4): climatology attribute referencing non-existent variable"
                    self.err = self.err+1

        #------------------------------------------
        # Is there a grid_mapping variable?
        #------------------------------------------
        if self.f[var].attributes.has_key('grid_mapping'):
            grid_mapping = self.f[var].attributes['grid_mapping']
            # Check syntax of grid_mapping attribute: a string whose value is a single variable name.
            if not re.search("^[a-zA-Z0-9_]*$",grid_mapping):
                print "ERROR (5.6):",var,"- Invalid syntax for 'grid_mapping' attribute"
                self.err = self.err+1
            else:
                if grid_mapping in variables:
                    gridMappingVars.append(grid_mapping)
                else:
                    print "ERROR (5.6): grid_mapping attribute referencing non-existent variable",grid_mapping
                    self.err = self.err+1
                    
    return (coordVars, auxCoordVars, boundaryVars, climatologyVars, gridMappingVars)


  #-------------------------------------
  def chkGridMappingVar(self, varName):
  #-------------------------------------
      """Section 5.6: Grid Mapping Variable Checks"""
      rc=1
      var=self.f[varName]
      
      if var.attributes.has_key('grid_mapping_name'):
          # Check grid_mapping_name is valid
          validNames = ['albers_conical_equal_area','azimuthal_equidistant','lambert_azimuthal_equal_area',
                        'lambert_conformal_conic','polar_stereographic','rotated_latitude_longitude',
                        'stereographic','transverse_mercator']
          
          if self.version >= 1.2:
              # Extra grid_mapping_names at vn1.2
              validNames[len(validNames):] = ['latitude_longitude','vertical_perspective']

          if self.version >= 1.4:
              # Extra grid_mapping_names at vn1.4
              validNames[len(validNames):] = ['lambert_cylindrical_equal_area','mercator','orthographic']
              
          if var.grid_mapping_name not in validNames:
              print "ERROR (5.6): Invalid grid_mapping_name:",var.grid_mapping_name
              self.err = self.err+1
              rc=0
      else:
          print "ERROR (5.6): No grid_mapping_name attribute set"
          self.err = self.err+1
          rc=0
              
      if len(var.getAxisIds()) != 0:
          print "WARNING (5.6): A grid mapping variable should have 0 dimensions"
          self.warn = self.warn+1

      return rc


  #------------------------
  def setUpFormulas(self):
  #------------------------
      """Set up dictionary of all valid formulas"""
      self.formulas={}
      self.alias={}
      self.alias['atmosphere_ln_pressure_coordinate']='atmosphere_ln_pressure_coordinate'
      self.alias['atmosphere_sigma_coordinate']='sigma'
      self.alias['sigma']='sigma'
      self.alias['atmosphere_hybrid_sigma_pressure_coordinate']='hybrid_sigma_pressure'
      self.alias['hybrid_sigma_pressure']='hybrid_sigma_pressure'
      self.alias['atmosphere_hybrid_height_coordinate']='atmosphere_hybrid_height_coordinate'
      self.alias['ocean_sigma_coordinate']='ocean_sigma_coordinate'
      self.alias['ocean_s_coordinate']='ocean_s_coordinate'
      self.alias['ocean_sigma_z_coordinate']='ocean_sigma_z_coordinate'
      self.alias['ocean_double_sigma_coordinate']='ocean_double_sigma_coordinate'
      

      self.formulas['atmosphere_ln_pressure_coordinate']=['p(k)=p0*exp(-lev(k))']
      self.formulas['sigma']=['p(n,k,j,i)=ptop+sigma(k)*(ps(n,j,i)-ptop)']

      self.formulas['hybrid_sigma_pressure']=['p(n,k,j,i)=a(k)*p0+b(k)*ps(n,j,i)'
                                              ,'p(n,k,j,i)=ap(k)+b(k)*ps(n,j,i)']

      self.formulas['atmosphere_hybrid_height_coordinate']=['z(n,k,j,i)=a(k)+b(k)*orog(n,j,i)']

      self.formulas['ocean_sigma_coordinate']=['z(n,k,j,i)=eta(n,j,i)+sigma(k)*(depth(j,i)+eta(n,j,i))']
      
      self.formulas['ocean_s_coordinate']=['z(n,k,j,i)=eta(n,j,i)*(1+s(k))+depth_c*s(k)+(depth(j,i)-depth_c)*C(k)'
                                           ,'C(k)=(1-b)*sinh(a*s(k))/sinh(a)+b*[tanh(a*(s(k)+0.5))/(2*tanh(0.5*a))-0.5]']

      self.formulas['ocean_sigma_z_coordinate']=['z(n,k,j,i)=eta(n,j,i)+sigma(k)*(min(depth_c,depth(j,i))+eta(n,j,i))'
                                                 ,'z(n,k,j,i)=zlev(k)']

      self.formulas['ocean_double_sigma_coordinate']=['z(k,j,i)=sigma(k)*f(j,i)'
                                                      ,'z(k,j,i)=f(j,i)+(sigma(k)-1)*(depth(j,i)-f(j,i))'
                                                      ,'f(j,i)=0.5*(z1+z2)+0.5*(z1-z2)*tanh(2*a/(z1-z2)*(depth(j,i)-href))']

      
  #----------------------------------------
  def parseBlankSeparatedList(self, list):
  #----------------------------------------
      """Parse blank separated list"""
      if re.match("^[a-zA-Z0-9_ ]*$",list):
          return 1
      else:
          return 0


  #-------------------------------------------
  def extendedBlankSeparatedList(self, list):
  #-------------------------------------------
      """Check list is a blank separated list of words containing alphanumeric characters
      plus underscore '_', period '.', plus '+', hyphen '-', or "at" sign '@'."""
      if re.match("^[a-zA-Z0-9_ @\-\+\.]*$",list):
          return 1
      else:
          return 0
         
  
  #------------------------------
  def chkGlobalAttributes(self):
  #------------------------------
    """Check validity of global attributes."""
    rc=1
    if self.f.attributes.has_key('Conventions'):
        conventions = self.f.attributes['Conventions']
        
        if conventions not in CFVersions:
            print "ERROR (2.6.1): This netCDF file does not appear to contain CF Convention data."
            self.err = self.err+1
            rc=0

        if conventions != 'CF-'+str(self.version):
            print "WARNING: Inconsistency - The conventions attribute is set to "+conventions+", but you've requested a validity check against CF",self.version
            self.warn = self.warn+1
            
    else:
        print "WARNING (2.6.1): No 'Conventions' attribute present"
        self.warn = self.warn+1
        rc=1



    # Discrete geometries
    if self.version >= 1.6 and self.f.attributes.has_key('featureType'):
        featureType = self.f.attributes['featureType']

        if not re.match('^(point|timeSeries|trajectory|profile|timeSeriesProfile|trajectoryProfile)$',featureType,re.I):
            print "ERROR (9.4): Global attribute 'featureType' contains invalid value"

        #self.chkFeatureType()



    for attribute in ['title','history','institution','source','reference','comment']:
        if self.f.attributes.has_key(attribute):
            if type(self.f.attributes[attribute]) != types.StringType:
                print "ERROR (2.6.2): Global attribute",attribute,"must be of type 'String'"
                self.err = self.err+1

    return rc



  #------------------------------
  def getFileCFVersion(self):
  #------------------------------
    """Return CF version of file, used for auto version option. If Conventions is COARDS return CF-1.0, else 0.0"""
    rc = 0.0
    if self.f.attributes.has_key('Conventions'):
        conventions = self.f.attributes['Conventions']
        
        if conventions == 'COARDS':
            print "WARNING: The conventions attribute is set to "+conventions+", assuming CF-1.0"
            rc = 1.0
        elif conventions not in CFVersions:
            rc = 0.0
        else:
            rc = float(conventions[3:])
    else:
        rc = 0.0

    return rc

  #--------------------------
  def validName(self, name):
  #--------------------------
    """ Check for valid name.  They must begin with a
    letter and be composed of letters, digits and underscores."""

    nameSyntax = re.compile('^[a-zA-Z][a-zA-Z0-9_]*$')
    if not nameSyntax.match(name):
        return 0

    return 1


  #---------------------------------------------
  def chkDimensions(self,varName,allcoordVars):
  #---------------------------------------------
    """Check variable has non-repeated dimensions, that
       space/time dimensions are listed in the order T,Z,Y,X
       and that any non space/time dimensions are added to
       the left of the space/time dimensions, unless it
       is a boundary variable or climatology variable, where
       1 trailing dimension is allowed."""

    var=self.f[varName]
    dimensions=var.getAxisIds()
    trailingVars=[]
    
    if len(dimensions) > 1:
        order=['T','Z','Y','X']
        axesFound=[0,0,0,0] # Holding array to record whether a dimension with an axis value has been found.
        i=-1
        lastPos=-1
        trailing=0   # Flag to indicate trailing dimension
        
        # Flags to hold positions of first space/time dimension and
        # last Non-space/time dimension in variable declaration.
        firstST=-1
        lastNonST=-1
        nonSpaceDimensions=[]

        for dim in dimensions:
            i=i+1
            try:
                if hasattr(self.f[dim],'axis'):
                    pos=order.index(self.f[dim].axis)

                    # Is there already a dimension with this axis attribute specified.
                    if axesFound[pos] == 1:
                        print "ERROR (4): Variable has more than 1 coordinate variable with same axis value"
                        self.err = self.err+1
                    else:
                        axesFound[pos] = 1
                elif hasattr(self.f[dim],'units'):
                    # Determine interpretation of variable by units attribute
                    if hasattr(self.f[dim],'positive'):
                        interp=self.getInterpretation(self.f[dim].units,self.f[dim].positive)
                    else:
                        interp=self.getInterpretation(self.f[dim].units)

                    if not interp: raise ValueError
                    pos=order.index(interp)
                else:
                    # No axis or units attribute so can't determine interpretation of variable
                    raise ValueError

                if firstST == -1:
                    firstST=pos
            except AttributeError:
                print "ERROR: Problem accessing variable:",dim,"(May not exist in file)."
                self.err = self.err+1
                exit(self.err)
            except ValueError:
                # Dimension is not T,Z,Y or X axis
                nonSpaceDimensions.append(dim)
                trailingVars.append(dim)
                lastNonST=i
            else:
                # Is the dimensional position of this dimension further to the right than the previous dim?
                if pos >= lastPos:
                    lastPos=pos
                    trailingVars=[]
                else:
                    print "WARNING (2.4): space/time dimensions appear in incorrect order"
                    self.warn = self.warn+1

        # As per CRM #022 
        # This check should only be applied for COARDS conformance.
        if self.coards:
            validTrailing=self.boundsVars[:]
            validTrailing[len(validTrailing):]=self.climatologyVars[:]
            if lastNonST > firstST and firstST != -1:
                if len(trailingVars) == 1:
                    if var.id not in validTrailing:
                        print "WARNING (2.4): dimensions",nonSpaceDimensions,"should appear to left of space/time dimensions"
                        self.warn = self.warn+1
                else:
                    print "WARNING (2.4): dimensions",nonSpaceDimensions,"should appear to left of space/time dimensions"
                    self.warn = self.warn+1

                
        dimensions.sort()
        if not self.uniqueList(dimensions):
            print "ERROR (2.4): variable has repeated dimensions"
            self.err = self.err+1

## Removed this check as per emails 11 June 2004 (See CRM #020)
##     # Check all dimensions of data variables have associated coordinate variables
##     for dim in dimensions:
##         if dim not in f._file_.variables.keys() or dim not in allcoordVars:
##             if dim not in trailingVars:
##                 # dim is not a valid trailing dimension. (valid trailing dimensions e.g. for bounds
##                 # vars; do not need to have an associated coordinate variable CF doc 7.1)
##                 print "WARNING: Dimension:",dim,"does not have an associated coordinate variable"
##                 self.warn = self.warn+1


  #-------------------------------------------------------
  def chkAttribute(self, attribute,varName,allCoordVars):
  #-------------------------------------------------------
    """Check the syntax of the attribute name, that the attribute
    is of the correct type and that it is attached to the right
    kind of variable."""
    rc=1
    var=self.f[varName]

    if not self.validName(attribute) and attribute != "_FillValue":
        print "ERROR: Invalid attribute name -",attribute
        self.err = self.err+1
        return 0

    value=var.attributes[attribute]

    #------------------------------------------------------------
    # Attribute of wrong 'type' in the sense numeric/non-numeric
    #------------------------------------------------------------
    if self.AttrList.has_key(attribute):
        # Standard Attribute, therefore check type

        attrType=type(value)

        if attrType == types.StringType:
            attrType='S'
        elif attrType == types.IntType or attrType == types.FloatType:
            attrType='N'
        elif attrType == type(Numeric.array([])):
            attrType='N'
        elif attrType == types.NoneType:
            #attrType=self.AttrList[attribute][0]
            attrType='NoneType'
        else:
            print "Unknown Type for attribute:",attribute,attrType

        # If attrType = 'NoneType' then it has been automatically created e.g. missing_value
        typeError=0
        if attrType != 'NoneType':
            if self.AttrList[attribute][0] == 'D':
                # Special case for 'D' as these attributes will always be caught
                # by one of the above cases.
                # Attributes of type 'D' should be the same type as the data variable
                # they are attached to.
                if attrType == 'S':
                    # Note: A string is an array of chars
                    if var.dtype.char != 'c':
                        typeError=1
                else:
                    # 26.02.10 - CDAT-5.2 - An inconsistency means that determining the type of
                    # a FileAxis or FileVariable is different.  C.Doutriaux will hopefully
                    # make this more uniform (Raised on the cdat mailing list) CF Trac #
                    if varName in self.f.axes.keys():
                        # FileAxis Variable
                        if var.typecode() != var.attributes[attribute].dtype.char:
                            typeError=1
                    else:
                        # FileVariable
                        if var.dtype.char != var.attributes[attribute].dtype.char:
                            typeError=1
                    
            elif self.AttrList[attribute][0] != attrType:
                typeError=1

            if typeError:
                print "ERROR: Attribute",attribute,"of incorrect type"
                self.err = self.err+1
                rc=0
            
        # Attribute attached to the wrong kind of variable
        uses=self.AttrList[attribute][1]
        usesLen=len(uses)
        i=1
        for use in uses:
            if use == "C" and var.id in allCoordVars:
                # Valid association
                break
            elif use == "D" and var.id not in allCoordVars:
                # Valid association
                break
            elif i == usesLen:
                if attribute == "missing_value":
                    # Special case since missing_value attribute is present for all
                    # variables whether set explicitly or not. Is this a cdms thing?
                    # Using var.missing_value is null then missing_value not set in the file
                    if var.missing_value:
                        print "WARNING: attribute",attribute,"attached to wrong kind of variable"
                        self.warn = self.warn+1
                else:
                    print "INFO: attribute '" + attribute + "' is being used in a non-standard way"
#                    print "Ros: I am here"
                    self.info = self.info+1
            else:
                i=i+1

        # Check no time variable attributes. E.g. calendar, month_lengths etc.
        TimeAttributes=['calendar','month_lengths','leap_year','leap_month','climatology']
        if attribute in TimeAttributes:

            if var.attributes.has_key('units'):
                varUnits = udunits.ut_parse(self.unitSystem, var.attributes['units'], "UT_ASCII")
                secsSinceEpoch = udunits.ut_parse(self.unitSystem, "seconds since 1970-01-01", "UT_ASCII")
                if not udunits.ut_are_convertible(varUnits, secsSinceEpoch) :
                    print "ERROR (4.4.1): Attribute",attribute,"may only be attached to time coordinate variable"
                    self.err = self.err+1
                    rc=0

                # Free up resources associated with varUnits
                udunits.ut_free(varUnits)
                udunits.ut_free(secsSinceEpoch)
                
            else:        
                print "ERROR (4.4.1): Attribute",attribute,"may only be attached to time coordinate variable"
                self.err = self.err+1
                rc=0
        
    return rc


  #----------------------------------
  def chkCellMethods(self, varName):
  #----------------------------------
    """Checks on cell_methods attribute
    1) Correct syntax
    2) Valid methods
    3) Valid names
    4) No duplicate entries for dimension other than 'time'"""
    # dim1: [dim2: [dim3: ...]] method [ (comment) ]
    # where comment is of the form:  ([interval: value unit [interval: ...] comment:] remainder)
    rc=1
    error = 0  # Flag to indicate validity of cell_methods string syntax
    varDimensions={}
    var=self.f[varName]
    
    if var.attributes.has_key('cell_methods'):
        cellMethods=var.attributes['cell_methods']
        getComments=re.compile(r'\([^)]+\)')

        # Remove comments from the cell_methods string and split at these points
        noComments=getComments.sub('%5A',cellMethods)
        substrings=re.split('%5A',noComments)
        pr=re.compile(r'^\s*(\S+\s*:\s*(\S+\s*:\s*)*(point|sum|maximum|median|mid_range|minimum|mean|mode|standard_deviation|variance)(\s+(over|within)\s+(days|years))?\s*)+$')
        # Validate each substring
        for s in substrings:
            if s:
                if not pr.match(s):
                    strError=s
                    error=1
                    break

                # Validate dim and check that it only appears once unless it is 'time'
                allDims=re.findall(r'\S+\s*:',s)
                for part in allDims:
                    dims=re.split(':',part)
                    for d in dims:
                        if d:
                            if var.getAxisIndex(d) == -1 and not d in self.std_name_dh.dict.keys():
                                print "ERROR (7.3): Invalid 'name' in cell_methods attribute:",d
                                self.err = self.err+1
                                rc=0
                            elif varDimensions.has_key(d) and d != "time":
                                print "ERROR (7.3): Multiple cell_methods entries for dimension:",d
                                self.err = self.err+1
                            else:
                                varDimensions[d]=1

        # Validate the comment if it is standardized
        ### RSH TO DO:  Still need to implement validation of unit in the standardized comment.
        if not error:
            comments=getComments.findall(cellMethods)
            cpr=re.compile(r'^\((interval:\s+\d+\s+(years|months|days|hours|minutes|seconds)\s*)*(comment: .+)?\)')
            for c in comments:
                if re.search(r'^\(\s*interval',c):
                    # Only need to check standardized comments i.e. those beginning (interval ...)
                    if not cpr.match(c):
                        strError=c
                        error=1
                        break

        if error:
            print "ERROR (7.3): Invalid cell_methods syntax: '" + strError + "'"
            self.err = self.err + 1
            rc=0

    return rc

  #----------------------------
  def chkCFRole(self,varName):
  #----------------------------
      # Validate cf_role attribute
      rc=1
      var=self.f[varName]

      if var.attributes.has_key('cf_role'):
          cf_role=var.attributes['cf_role']

          # Keep a tally of how many variables have the cf_role attribute set
          #print "ROS: Attribute cf_role found!!"
          self.cf_roleCount = self.cf_roleCount + 1

          if not cf_role in ['timeseries_id','profile_id','trajectory_id']:
              print "ERROR (9.5): Invalid value for cf_role attribute"
              self.err = self.err + 1

              rc=0
      return rc

  #---------------------------------
  def chkRaggedArray(self,varName):
  #---------------------------------
      # Validate count/index variable
      rc=1
      var=self.f[varName]
  
      if var.attributes.has_key('sample_dimension'):

          #print varName," is a count variable (Discrete Geometries)"
          self.raggedArrayFlag = 1
          
          if var.dtype.char != 'i':
              print "ERROR (9.3): count variable '"+varName+"' must be of type integer"
              self.err = self.err + 1

      if var.attributes.has_key('instance_dimension'):

          #print varName," is an index variable (Discrete Geometries)"
          self.raggedArrayFlag = 1

          if var.dtype.char != 'i':
              print "ERROR (9.3): index variable '"+varName+"' must be of type integer"
              self.err = self.err + 1

                
  #----------------------------------
  def isValidUdunitsUnit(self,unit):
  #----------------------------------
      # units must be recognizable by udunits package
      udunitsUnit = udunits.ut_parse(self.unitSystem, unit, "UT_ASCII")
      if udunitsUnit:
          # Valid unit
          rc=1
      else:
          # Invalid unit
          rc=0

      # Free up resources associated with udunitsUnit
      udunits.ut_free(udunitsUnit)
      
      return rc


  #---------------------------------------------------
  def isValidCellMethodTypeValue(self, type, value):
  #---------------------------------------------------
      """ Is <type1> or <type2> in the cell_methods attribute a valid value"""
      rc=1
      # Is it a string-valued aux coord var with standard_name of area_type?
      if value in self.auxCoordVars:
          if self.f[value].dtype.char != 'c':
              rc=0
          elif type == "type2":
              # <type2> has the additional requirement that it is not allowed a leading dimension of more than one
              leadingDim = self.f[value].getAxisIds()[0]
              # Must not be a value of more than one
              if self.f.dimensions[leadingDim] > 1:
                  print "ERROR (7.3):",value,"is not allowed a leading dimension of more than one."
                  self.err = self.err + 1

          if self.f[value].attributes.has_key('standard_name'):
              if self.f[value].attributes['standard_name'] != 'area_type':
                  rc=0
                  
      # Is type a valid area_type according to the area_type table
      elif value not in self.area_type_lh.list:
          rc=0

      return rc


  #----------------------------------
  def chkCellMethods(self,varName):
  #----------------------------------
    """Checks on cell_methods attribute
       dim1: [dim2: [dim3: ...]] method [where type1 [over type2]] [ (comment) ]
       where comment is of the form:  ([interval: value unit [interval: ...] comment:] remainder)
    """
    
    rc=1
    error = 0  # Flag to indicate validity of cell_methods string syntax
    varDimensions={}
    var=self.f[varName]
    
    if var.attributes.has_key('cell_methods'):
        cellMethods=var.attributes['cell_methods']

#        cellMethods="lat: area: maximum (interval: 1 hours interval: 3 hours comment: fred)"

        pr1=re.compile(r'^'
                      r'(\s*\S+\s*:\s*(\S+\s*:\s*)*'
                      r'([a-z_]+)'
                      r'(\s+where\s+\S+(\s+over\s+\S+)?)?'
                      r'(\s+(over|within)\s+(days|years))?\s*'
                      r'(\((interval:\s+\d+\s+\S+\s*)*(comment: .+)?.*\))?)'
                      r'+$')
        
        # Validate the entire string
        m = pr1.match(cellMethods)
        if not m:
            print "ERROR (7.3) Invalid syntax for cell_methods attribute"
            self.err = self.err + 1
            rc=0

        # Grab each word-list - dim1: [dim2: [dim3: ...]] method [where type1 [over type2]] [within|over days|years] [(comment)]
        pr2=re.compile(r'(?P<dimensions>\s*\S+\s*:\s*(\S+\s*:\s*)*'
                      r'(?P<method>[a-z_]+)'
                      r'(?:\s+where\s+(?P<type1>\S+)(?:\s+over\s+(?P<type2>\S+))?)?'
                      r'(?:\s+(?:over|within)\s+(?:days|years))?\s*)'
                      r'(?P<comment>\([^)]+\))?')

        substr_iter=pr2.finditer(cellMethods)
        
        # Validate each substring
        for s in substr_iter:
            if not re.match(r'point|sum|maximum|median|mid_range|minimum|mean|mode|standard_deviation|variance',s.group('method')):
                print "ERROR (7.3): Invalid cell_method:",s.group('method')
                self.err = self.err + 1
                rc=0

            if self.version >= 1.4:
                if s.group('type1'):
                    if not self.isValidCellMethodTypeValue('type1', s.group('type1')):
                        print "ERROR (7.3): Invalid type1: '"+s.group('type1')+"' - must be a variable name or valid area_type"
                        self.err = self.err + 1

                if s.group('type2'):
                    if not self.isValidCellMethodTypeValue('type2', s.group('type2')):
                        print "ERROR (7.3): Invalid type2: '"+s.group('type2')+"' - must be a variable name or valid area_type"
                        self.err = self.err + 1
                                                      
            # Validate dim and check that it only appears once unless it is 'time'
            allDims=re.findall(r'\S+\s*:',s.group('dimensions'))
            dc=0          # Number of dims
            
            for part in allDims:
                dims=re.split(':',part)

                for d in dims:
                    if d:
                        dc=dc+1
                        if var.getAxisIndex(d) == -1 and not d in self.std_name_dh.dict.keys():
                            if self.version >= 1.4:
                                # Extra constraints at CF-1.4 and above
                                if d != "area":
                                    print "ERROR (7.3): Invalid 'name' in cell_methods attribute:",d
                                    self.err = self.err+1
                                    rc=0
                            else:
                                print "ERROR (7.3): Invalid 'name' in cell_methods attribute:",d
                                self.err = self.err+1
                                rc=0
                                
                        else:
                            # dim is a variable dimension
                            if varDimensions.has_key(d) and d != "time":
                                print "ERROR (7.3): Multiple cell_methods entries for dimension:",d
                                self.err = self.err+1
                                rc=0
                            else:
                                varDimensions[d]=1
                                
                            if self.version >= 1.4:
                                # If dim is a coordinate variable and cell_method is not 'point' check
                                # if the coordinate variable has either bounds or climatology attributes
                                if d in self.coordVars and s.group('method') != 'point':
                                    if not self.f[d].attributes.has_key('bounds') and not self.f[d].attributes.has_key('climatology'):
                                        print "WARNING (7.3): Coordinate variable",d,"should have bounds or climatology attribute"
                                        self.warn = self.warn + 1
                                                
            # Validate the comment associated with this method, if present
            comment = s.group('comment')
            if comment:
                getIntervals = re.compile(r'(?P<interval>interval:\s+\d+\s+(?P<unit>\S+)\s*)')
                allIntervals = getIntervals.finditer(comment)

                # There must be zero, one or exactly as many interval clauses as there are dims
                i=0   # Number of intervals present
                for m in allIntervals:
                    i=i+1
                    unit=m.group('unit')
                    if not self.isValidUdunitsUnit(unit):
                        print "ERROR (7.3): Invalid unit",unit,"in cell_methods comment"
                        self.err = self.err + 1
                        rc=0

                if i > 1 and i != dc:
                    print "ERROR (7.3): Incorrect number or interval clauses in cell_methods attribute"
                    self.err = self.err + 1
                    rc=0
                    
    return rc


  #----------------------------------
  def chkCellMeasures(self,varName):
  #----------------------------------
    """Checks on cell_measures attribute:
    1) Correct syntax
    2) Reference valid variable
    3) Valid measure"""
    rc=1
    var=self.f[varName]
    
    if var.attributes.has_key('cell_measures'):
        cellMeasures=var.attributes['cell_measures']
        if not re.search("^([a-zA-Z0-9]+: +([a-zA-Z0-9_ ]+:?)*( +[a-zA-Z0-9_]+)?)$",cellMeasures):
            print "ERROR (7.2): Invalid cell_measures syntax"
            self.err = self.err+1
            rc=0
        else:
            # Need to validate the measure + name
            split=string.split(cellMeasures)
            splitIter=iter(split)
            try:
                while 1:
                    measure=splitIter.next()
                    variable=splitIter.next()

                    if variable not in self.f.variables.keys():
                        print "WARNING (7.2): cell_measures referring to variable '"+variable+"' that doesn't exist in this netCDF file."
                        print "INFO (7.2): This is strictly an error if the cell_measures variable is not included in the dataset."
                        self.warn = self.warn+1
                        rc=0
                        
                    else:
                        # Valid variable name in cell_measures so carry on with tests.    
                        if len(self.f[variable].getAxisIds()) > len(var.getAxisIds()):
                            print "ERROR (7.2): Dimensions of",variable,"must be same or a subset of",var.getAxisIds()
                            self.err = self.err+1
                            rc=0
                        else:
                            # If cell_measures variable has more dims than var then this check automatically will fail
                            # Put in else so as not to duplicate ERROR messages.
                            for dim in self.f[variable].getAxisIds():
                                if dim not in var.getAxisIds():
                                    print "ERROR (7.2): Dimensions of",variable,"must be same or a subset of",var.getAxisIds()
                                    self.err = self.err+1
                                    rc=0
                    
                        measure=re.sub(':','',measure)
                        if not re.match("^(area|volume)$",measure):
                            print "ERROR (7.2): Invalid measure in attribute cell_measures"
                            self.err = self.err+1
                            rc=0

                        if measure == "area" and self.f[variable].units != "m2":
                            print "ERROR (7.2): Must have square meters for area measure"
                            self.err = self.err+1
                            rc=0

                        if measure == "volume" and self.f[variable].units != "m3":
                            print "ERROR (7.2): Must have cubic meters for volume measure"
                            self.err = self.err+1
                            rc=0
                        
            except StopIteration:
                pass
            
    return rc


  #----------------------------------
  def chkFormulaTerms(self,varName,allCoordVars):
  #----------------------------------
    """Checks on formula_terms attribute (CF Section 4.3.2):
    formula_terms = var: term var: term ...
    1) No standard_name present
    2) No formula defined for std_name
    3) Invalid formula_terms syntax
    4) Var referenced, not declared"""
    rc=1
    var=self.f[varName]
    
    if var.attributes.has_key('formula_terms'):

        if varName not in allCoordVars:
            print "ERROR (4.3.2): formula_terms attribute only allowed on coordinate variables"
            self.err = self.err+1
            
        # Get standard_name to determine which formula is to be used
        if not var.attributes.has_key('standard_name'):
            print "ERROR (4.3.2): Cannot get formula definition as no standard_name"
            self.err = self.err+1
            # No sense in carrying on as can't validate formula_terms without valid standard name
            return 0


        (stdName,modifier) = self.getStdName(var)
        
        if not self.alias.has_key(stdName):
            print "ERROR (4.3.2): No formula defined for standard name:",stdName
            self.err = self.err+1
            # No formula available so can't validate formula_terms
            return 0

        index=self.alias[stdName]

        formulaTerms=var.attributes['formula_terms']
        if not re.search("^([a-zA-Z0-9_]+: +[a-zA-Z0-9_]+( +)?)*$",formulaTerms):
            print "ERROR (4.3.2): Invalid formula_terms syntax"
            self.err = self.err+1
            rc=0
        else:
            # Need to validate the term & var
            split=string.split(formulaTerms)
            for x in split[:]:
                if not re.search("^[a-zA-Z0-9_]+:$", x):
                    # Variable - should be declared in netCDF file
                    if x not in self.f._file_.variables.keys():
                        print "ERROR (4.3.2):",x,"is not declared as a variable"
                        self.err = self.err+1
                        rc=0       
                else:
                    # Term - Should be present in formula
                    x=re.sub(':','',x)
                    found='false'
                    for formula in self.formulas[index]:
                        if re.search(x,formula):
                            found='true'
                            break

                    if found == 'false':
                        print "ERROR (4.3.2): term",x,"not present in formula"
                        self.err = self.err+1
                        rc=0

    return rc


  #----------------------------------------
  def chkUnits(self,varName,allCoordVars):
  #----------------------------------------
      """Check units attribute"""
      rc=1
      var=self.f[varName]

      if self.badc:
          rc = self.chkBADCUnits(var)
          # If unit is a BADC unit then no need to check via udunits
          if rc:
              return rc

      # Test for blank since coordinate variables have 'units' defined even if not specifically defined in the file
      if var.attributes.has_key('units') and var.attributes['units'] != '':
          # Type of units is a string
          units = var.attributes['units']
          if type(units) != types.StringType:
              print "ERROR (3.1): units attribute must be of type 'String'"
              self.err = self.err+1
              # units not a string so no point carrying out further tests
              return 0
            
          # units - level, layer and sigma_level are deprecated
          if units in ['level','layer','sigma_level']:
              print "WARNING (3.1): units",units,"is deprecated"
              self.warn = self.warn+1
          elif units == 'month':
              print "WARNING (4.4): The unit 'month', defined by udunits to be exactly year/12, should"
              print "         be used with caution."
              self.warn = self.warn+1
          elif units == 'year':
              print "WARNING (4.4): The unit 'year', defined by udunits to be exactly 365.242198781 days,"
              print "         should be used with caution. It is not a calendar year."
          else:
              
              # units must be recognizable by udunits package
              varUnit = udunits.ut_parse(self.unitSystem, units, "UT_ASCII")
              if not varUnit:
                  print "ERROR (3.1): Invalid units: ",units
                  self.err = self.err+1
                  # Invalid units so no point continuing with further unit checks
                  return 0
        
              # units of a variable that specifies a standard_name must
              # be consistent with units given in standard_name table
              if var.attributes.has_key('standard_name'):
                  (stdName,modifier) = self.getStdName(var)

                  # Is the Standard Name modifier number_of_observations being used.
                  if modifier == 'number_of_observations':
                      # Standard Name modifier is number_of_observations therefore units should be "1".  See Appendix C
                      if not units == "1":
                          print "ERROR (3.3): Standard Name modifier 'number_of_observations' present therefore units must be set to 1."
                          self.err = self.err + 1
                  
                  elif stdName in self.std_name_dh.dict.keys():
                      # Get canonical units from standard name table
                      stdNameUnits = self.std_name_dh.dict[stdName]

                      # stdNameUnits is unicode which udunits can't deal with.  Explicity convert it to ASCII
                      stdNameUnits=stdNameUnits.encode('ascii')

                      canonicalUnit = udunits.ut_parse(self.unitSystem, stdNameUnits, "UT_ASCII")

                      # To compare units we need to remove the reference time from the variable units
                      if re.search("since",units):
                          # unit attribute contains a reference time - remove it
                          udunits.ut_free(varUnit)
                          varUnit = udunits.ut_parse(self.unitSystem, units.split()[0], "UT_ASCII")

                      # If variable has cell_methods=variance we need to square standard_name table units
                      if var.attributes.has_key('cell_methods'):
                          # Remove comments from the cell_methods string - no need to search these
                          getComments=re.compile(r'\([^)]+\)')
                          noComments=getComments.sub('%5A',var.attributes['cell_methods'])

                          if re.search(r'(\s+|:)variance',noComments):
                              # Variance method so standard_name units need to be squared.
                              unit1 = udunits.ut_parse(self.unitSystem, stdNameUnits, "UT_ASCII")
                              canonicalUnit = udunits.ut_multiply(unit1,unit1)
                              udunits.ut_free(unit1)

                      if not udunits.ut_are_convertible(varUnit, canonicalUnit):
                          # Conversion unsuccessful
                          print "ERROR (3.1): Units are not consistent with those given in the standard_name table."
                          self.err = self.err+1
                          rc=0

                      # Free resources associated with canonicalUnit
                      udunits.ut_free(canonicalUnit)

              # Free resources associated with udunitsUnit
              udunits.ut_free(varUnit)
              
      else:

          # No units attribute - is this a coordinate variable or
          # dimensionless vertical coordinate var
          if var.id in allCoordVars:
              
              # Label variables do not require units attribute
              if self.f[var.id].typecode() != 'c':
                  if var.attributes.has_key('axis'):
                      if not var.axis == 'Z':
                          print "WARNING (3.1): units attribute should be present"
                          self.warn = self.warn+1
                  elif not hasattr(var,'positive') and not hasattr(var,'formula_terms') and not hasattr(var,'compress'):
                      print "WARNING (3.1): units attribute should be present"
                      self.warn = self.warn+1

          elif var.id not in self.boundsVars and var.id not in self.climatologyVars and var.id not in self.gridMappingVars:
              # Variable is not a boundary or climatology variable

              dimensions = self.f[var.id].getAxisIds()

              if not hasattr(var,'flag_values') and len(dimensions) != 0 and self.f[var.id].typecode() != 'c':
                  # Variable is not a flag variable or a scalar or a label
                  
                  print "INFO (3.1): No units attribute set.  Please consider adding a units attribute for completeness."
                  self.info = self.info+1 

      return rc


  #----------------------------
  def chkBADCUnits(self, var):
  #----------------------------
      """Check units allowed by BADC"""
      units_lines=open("/usr/local/cf-checker/lib/badc_units.txt").readlines()

      # badc_units test case
      #units_lines=open("/home/ros/SRCE_projects/CF_Checker_W/main/Test_Files/badc_units.txt").readlines()
      
      # units must be recognizable by the BADC units file
      for line in units_lines:
          if hasattr(var, 'units') and var.attributes['units'] in string.split(line):
              print "Valid units in BADC list:", var.attributes['units']
              rc=1
              break
          else:
              rc=0
              
      return rc
  

  #---------------------------------------
  def chkValidMinMaxRange(self, varName):
  #---------------------------------------
      """Check that valid_range and valid_min/valid_max are not both specified"""
      var=self.f[varName]
    
      if var.attributes.has_key('valid_range'):
          if var.attributes.has_key('valid_min') or \
             var.attributes.has_key('valid_max'):

              print "ERROR (2.5.1): Illegal use of valid_range and valid_min/valid_max"
              self.err = self.err+1
              return 0

      return 1


  #---------------------------------
  def chk_FillValue(self, varName):
  #---------------------------------
    """Check 1) type of _FillValue
    2) _FillValue lies outside of valid_range
    3) type of missing_value
    4) flag use of missing_value as deprecated"""
    rc=1
    var=self.f[varName]

##    varType=var.dtype.char

    if var.__dict__.has_key('_FillValue'):
        fillValue=var.__dict__['_FillValue']
        
## 05.02.08 No longer needed as this is now detected by chkAttribute as _FillValue
## has an attribute type of 'D'. See Trac #022
##         if varType == 'c' or varType == types.StringType:
##             if type(fillValue) != types.StringType:
##                 print "ERROR (2.5.1): _FillValue of different type to variable"
##                 self.err = self.err+1
##                 rc=0
##         elif varType != fillValue.dtype.char:
##             print "ERROR (2.5.1): _FillValue of different type to variable"
##             self.err = self.err+1
##             rc=0
            
        if var.attributes.has_key('valid_range'):
            # Check _FillValue is outside valid_range
            validRange=var.attributes['valid_range']
            if fillValue > validRange[0] and fillValue < validRange[1]:
                print "WARNING (2.5.1): _FillValue should be outside valid_range"
                self.warn = self.warn+1

        if var.id in self.boundsVars:
            print "WARNING (7.1): Boundary Variable",var.id,"should not have _FillValue attribute"
            self.warn = self.warn+1
        elif var.id in self.climatologyVars:
            print "ERROR (7.4): Climatology Variable",var.id,"must not have _FillValue attribute"
            self.err = self.err+1
            rc=0

    if var.attributes.has_key('missing_value'):
        missingValue=var.attributes['missing_value']

#        print type(missingValue)
#        print type(Numeric.array([]))

        try:
            if missingValue:
                if var.__dict__.has_key('_FillValue'):
                    if fillValue != missingValue:
                        # Special case: NaN == NaN is not detected as NaN does not compare equal to anything else
                        if not (numpy.isnan(fillValue) and numpy.isnan(missingValue)):
                            print "WARNING (2.5.1): missing_value and _FillValue set to differing values"
                            
                            self.warn = self.warn+1

## 08.12.10 missing_value is no longer deprecated by the NUG
##            else:
##                # _FillValue not present
##                print "WARNING (2.5.1): Use of 'missing_value' attribute is deprecated"
##                self.warn = self.warn+1
                
## 05.02.08 No longer needed as this is now detected by chkAttribute as missing_value
## has an attribute type of 'D'. See Trac #022
##             typeError = 0
##             if varType == 'c':
##                 if type(missingValue) != types.StringType:
##                     typeError = 1
##             elif varType != missingValue.dtype.char:
##                 typeError = 1
##
##             if typeError:
##                 print "ERROR (2.5.1): missing_value of different type to variable"
##                 self.err = self.err+1
##                 rc=0

                if var.id in self.boundsVars:
                    print "WARNING (7.1): Boundary Variable",var.id,"should not have missing_value attribute"
                    self.warn = self.warn+1
                elif var.id in self.climatologyVars:
                    print "ERROR (7.4): Climatology Variable",var.id,"must not have missing_value attribute"
                    self.err = self.err+1
                    rc=0

        except ValueError:
#            if type(missingValue) == type(Numeric.array([])):
#                print "ERROR (2.5.1): missing_value should be a scalar value"
#                self.err = self.err+1
#                rc=0
#            else:
            print "ValueError:", exc_info()[1]
            print "INFO: Could not complete tests on missing_value attribute"
            raise
            rc=0
                
    return rc
        

  #------------------------------------
  def chkAxisAttribute(self, varName):
  #------------------------------------
      """Check validity of axis attribute"""
      var=self.f[varName]
      
      if var.attributes.has_key('axis'):
          if not re.match('^(X|Y|Z|T)$',var.attributes['axis'],re.I):
              print "ERROR (4): Invalid value for axis attribute"
              self.err = self.err+1
              return 0

          # axis attribute is allowed on an aux coord var as of CF-1.6
          if self.version >= 1.1 and self.version < 1.6 and varName in self.auxCoordVars:
              print "ERROR (4): Axis attribute is not allowed for auxillary coordinate variables."
              self.err = self.err+1
              return 0
          
          # Check that axis attribute is consistent with the coordinate type
          # deduced from units and positive.
          if hasattr(var,'units'):
              if hasattr(var,'positive'): 
                  interp=self.getInterpretation(var.units,var.positive)
              else:
                  interp=self.getInterpretation(var.units)
          else:
              # Variable does not have a units attribute so a consistency check cannot be made
              interp=None

#          print "interp:",interp
#          print "axis:",var.axis

          if interp != None:
              # It was possible to deduce axis interpretation from units/positive
              if interp != var.axis:
                  print "ERROR (4): axis attribute inconsistent with coordinate type as deduced from units and/or positive"
                  self.err = self.err+1
                  return 0
            
      return 1


  #----------------------------------------
  def chkPositiveAttribute(self, varName):
  #----------------------------------------
      var=self.f[varName]
      if var.attributes.has_key('positive'):
          if not re.match('^(down|up)$',var.attributes['positive'],re.I):
              print "ERROR (4.3): Invalid value for positive attribute"
              self.err = self.err+1
              return 0

      return 1


  #-----------------------------------------
  def chkTimeVariableAttributes(self, varName):
  #-----------------------------------------
    rc=1
    var=self.f[varName]
    
    if var.attributes.has_key('calendar'):
        if not re.match('(gregorian|standard|proleptic_gregorian|noleap|365_day|all_leap|366_day|360_day|julian|none)',
                        var.attributes['calendar'],re.I):
            # Non-standardized calendar so month_lengths should be present
            if not var.attributes.has_key('month_lengths'):
                print "ERROR (4.4.1): Non-standard calendar, so month_lengths attribute must be present"
                self.err = self.err+1
                rc=0
        else:   
            if var.attributes.has_key('month_lengths') or \
               var.attributes.has_key('leap_year') or \
               var.attributes.has_key('leap_month'):
                print "ERROR (4.4.1): The attributes 'month_lengths', 'leap_year' and 'leap_month' must not appear when 'calendar' is present."
                self.err = self.err+1
                rc=0

    if not var.attributes.has_key('calendar') and not var.attributes.has_key('month_lengths'):
        print "WARNING (4.4.1): Use of the calendar and/or month_lengths attributes is recommended for time coordinate variables"
        self.warn = self.warn+1
        rc=0
        
    if var.attributes.has_key('month_lengths'):
        if len(var.attributes['month_lengths']) != 12 and \
           var.attributes['month_lengths'].dtype.char != 'i':
            print "ERROR (4.4.1): Attribute 'month_lengths' should be an integer array of size 12"
            self.err = self.err+1
            rc=0

    if var.attributes.has_key('leap_year'):
        if var.attributes['leap_year'].dtype.char != 'i' and \
           len(var.attributes['leap_year']) != 1:
            print "ERROR (4.4.1): leap_year should be a scalar value"
            self.err = self.err+1
            rc=0

    if var.attributes.has_key('leap_month'):
        if not re.match("^(1|2|3|4|5|6|7|8|9|10|11|12)$",
                        str(var.attributes['leap_month'][0])):
            print "ERROR (4.4.1): leap_month should be between 1 and 12"
            self.err = self.err+1
            rc=0

        if not var.attributes.has_key('leap_year'):
            print "WARNING (4.4.1): leap_month is ignored as leap_year NOT specified"
            self.warn = self.warn+1

    # Time units must contain a reference time
    # To do this; test if the "unit" in question is convertible with a known timestamp "unit".
    varUnits=udunits.ut_parse(self.unitSystem, var.units, "UT_ASCII")
    secsSinceEpoch=udunits.ut_parse(self.unitSystem, "seconds since 1970-01-01", "UT_ASCII")
    
    if not udunits.ut_are_convertible(secsSinceEpoch, varUnits):
        print "ERROR (4.4): Invalid units and/or reference time"
        self.err = self.err+1

    # Free resources used by varUnits and secsSinceEpoch
    udunits.ut_free(varUnits)
    udunits.ut_free(secsSinceEpoch)
        
    return rc

    
  #----------------------------------
  def chkDescription(self, varName):
  #----------------------------------
      """Check 1) standard_name & long_name attributes are present
               2) for a valid standard_name as listed in the standard name table."""
      rc=1
      var=self.f[varName]

      if not var.attributes.has_key('standard_name') and \
         not var.attributes.has_key('long_name'):

          exceptions=self.boundsVars+self.climatologyVars+self.gridMappingVars
          if var.id not in exceptions:
              print "WARNING (3): No standard_name or long_name attribute specified"
              self.warn = self.warn + 1
              
      if var.attributes.has_key('standard_name'):
          # Check if valid by the standard_name table and allowed modifiers
          std_name=var.attributes['standard_name']

          # standard_name attribute can comprise a standard_name only or a standard_name
          # followed by a modifier (E.g. atmosphere_cloud_liquid_water_content status_flag)
          std_name_el=string.split(std_name)
          if not std_name_el:
              print "ERROR (3.3): Empty string for 'standard_name' attribute"
              self.err = self.err + 1
              rc=0
              
          elif not self.parseBlankSeparatedList(std_name) or len(std_name_el) > 2:
              print "ERROR (3.3): Invalid syntax for 'standard_name' attribute: '"+std_name+"'"
              self.err = self.err + 1
              rc=0

          else:
              # Validate standard_name
              name=std_name_el[0]
              if not name in self.std_name_dh.dict.keys():
                  if chkDerivedName(name):
                      print "ERROR (3.3): Invalid standard_name:",name
                      self.err = self.err + 1
                      rc=0

              if len(std_name_el) == 2:
                  # Validate modifier
                  modifier=std_name_el[1]
                  if not modifier in ['detection_minimum','number_of_observations','standard_error','status_flag']:
                      print "ERROR (3.3): Invalid standard_name modifier: "+modifier
                      rc=0
                      
      return rc


  #-----------------------------------
  def chkCompressAttr(self, varName):
  #-----------------------------------
    rc=1
    var=self.f[varName]
    if var.attributes.has_key('compress'):
        compress=var.attributes['compress']

        if var.typecode() != 'i':
            print "ERROR (8.2):",var.id,"- compress attribute can only be attached to variable of type int."
            self.err = self.err+1
            return 0
        if not re.search("^[a-zA-Z0-9_ ]*$",compress):
            print "ERROR (8.2): Invalid syntax for 'compress' attribute"
            self.err = self.err+1
            rc=0
        else:
            dimensions=string.split(compress)
            dimProduct=1
            for x in dimensions:
                found='false'
                if x in self.f.axes.keys():
                    # Get product of compressed dimension sizes for use later
                    #dimProduct=dimProduct*self.f.dimensions[x]
                    dimProduct=dimProduct*len(self.f.axes[x])
                    found='true'

                if found != 'true':
                    print "ERROR (8.2): compress attribute naming non-existent dimension: ",x
                    self.err = self.err+1
                    rc=0

            values=var.getValue()
            outOfRange=0
            for val in values[:]:
                if val < 0 or val > dimProduct-1:
                    outOfRange=1
                    break;
                
            if outOfRange:
                print "ERROR (8.2): values of",var.id,"must be in the range 0 to",dimProduct-1
                self.err = self.err+1
    return rc

  #---------------------------------
  def chkPackedData(self, varName):
  #---------------------------------
    rc=1
    var=self.f[varName]
    if var.attributes.has_key('scale_factor') and var.attributes.has_key('add_offset'):
        if var.attributes['scale_factor'].dtype.char != var.attributes['add_offset'].dtype.char:
            print "ERROR (8.1): scale_factor and add_offset must be the same numeric data type"
            self.err = self.err+1
            # No point running rest of packed data tests
            return 0

    if var.attributes.has_key('scale_factor'):
        type=var.attributes['scale_factor'].dtype.char
    elif var.attributes.has_key('add_offset'):
        type=var.attributes['add_offset'].dtype.char
    else:
        # No packed Data attributes present
        return 1

    # 30.01.13 - CDAT-5.2 - An inconsistency means that determining the type of
    # a FileAxis or FileVariable is different.  C.Doutriaux will hopefully
    # make this more uniform (Raised on the cdat mailing list) CF Trac #
    if varName in self.f.axes.keys():
        # FileAxis Variable
        varType=var.typecode()
    else:
        # FileVariable
        varType=var.dtype.char
 

    # One or other attributes present; run remaining checks
    if varType != type:
        if type != 'f' and type != 'd':
            print "ERROR (8.1): scale_factor and add_offset must be of type float or double"
            self.err = self.err+1
            rc=0

        if varType != 'b' and  varType != 'h' and varType != 'i':
            print "ERROR (8.1):",var.id,"must be of type byte, short or int"
            self.err = self.err+1
            rc=0

        if type == 'f' and varType == 'i':
            print "WARNING (8.1): scale_factor/add_offset are type float, therefore",var.id,"should not be of type int"
            self.warn = self.warn+1
            
    return rc

  #----------------------------
  def chkFlags(self, varName):
  #----------------------------
      var=self.f[varName]
      rc=1
      
      if var.attributes.has_key('flag_meanings'):
          # Flag to indicate whether one of flag_values or flag_masks present
          values_or_masks=0
          meanings = var.attributes['flag_meanings']

#          if not self.parseBlankSeparatedList(meanings):
          if not self.extendedBlankSeparatedList(meanings):
                print "ERROR (3.5): Invalid syntax for 'flag_meanings' attribute"
                self.err = self.err+1
                rc=0
          
          if var.attributes.has_key('flag_values'):
              values_or_masks=1
              values = var.attributes['flag_values']
              
              # If values is a string of chars, split it up into a list of chars
#              print "Ros: flag_values:",values
#              print "Ros: flag_values type:",type(values)

#              if type(values) == str:
#                  print "Ros - flag_values is a string"
#                  values = values.split()

#              print "Ros: after split:",values
#              print "Ros: after split:",type(values)
                  
              retcode = self.equalNumOfValues(values,meanings)
              if retcode == -1:
                  print "ERROR (3.5): Problem in subroutine equalNumOfValues"
                  rc = 0
              elif not retcode:
                  print "ERROR (3.5): Number of flag_values values must equal the number or words/phrases in flag_meanings"
                  self.err = self.err + 1
                  rc = 0
                  
              # flag_values values must be mutually exclusive
              if type(values) == str:
                  values = values.split()

              if not self.uniqueList(values):
                  print "ERROR (3.5): flag_values attribute must contain a list of unique values"
                  self.err = self.err + 1
                  rc = 0
                  
          if var.attributes.has_key('flag_masks'):
              values_or_masks=1
              masks = var.attributes['flag_masks']

              retcode = self.equalNumOfValues(masks,meanings)
              if retcode == -1:
                  print "ERROR (3.5): Problem in subroutine equalNumOfValues"
                  rc = 0
              elif not retcode:
                  print "ERROR (3.5): Number of flag_masks values must equal the number or words/phrases in flag_meanings"
                  self.err = self.err + 1
                  rc = 0
                  
              # flag_values values must be non-zero
              for v in masks:
                  if v == 0:
                      print "ERROR (3.5): flag_masks values must be non-zero"
                      self.err = self.err + 1
                      rc = 0
                      
          # Doesn't make sense to do bitwise comparison for char variable
          if var.dtype.char != 'c':
              if var.attributes.has_key('flag_values') and var.attributes.has_key('flag_masks'):
                  # Both flag_values and flag_masks present
                  # Do a bitwise AND of each flag_value and its corresponding flag_mask value,
                  # the result must be equal to the flag_values entry
                  i=0
                  for v in values:
                      bitwise_AND = v & masks[i]

                      if bitwise_AND != v:
                          print "WARNING (3.5): Bitwise AND of flag_value",v,"and corresponding flag_mask",masks[i],"doesn't match flag_value."
                          self.warn = self.warn + 1
                      i=i+1
                 
          if values_or_masks == 0:
              # flag_meanings attribute present, but no flag_values or flag_masks
              print "ERROR (3.5): flag_meanings present, but no flag_values or flag_masks specified"
              self.err = self.err + 1
              rc = 0

          if var.attributes.has_key('flag_values') and not var.attributes.has_key('flag_meanings'):
              print "ERROR (3.5): flag_meanings attribute is missing"
              self.err = self.err + 1
              rc = 0
              
      return rc


  #-----------------------
  def getType(self, arg):
  #-----------------------
      if type(arg) == type(Numeric.array([])):
          return "array"

      elif type(arg) == str:
          return "str"

      elif type(arg) == list:
          return "list"

      else:
          print "<cfchecker> ERROR: Unknown Type in getType("+arg+")"
          return 0
  
  
  
  #----------------------------------------    
  def equalNumOfValues(self, arg1, arg2):
  #----------------------------------------
      """ Check that arg1 and arg2 contain the same number of blank-separated elements."""

      # Determine the type of both arguments.  strings and arrays need to be handled differently
      type_arg1 = self.getType(arg1)
      type_arg2 = self.getType(arg2)
      
      if not type_arg1 or not type_arg2:
          return -1
          
      if type_arg1 == "str":
          len_arg1 = len(arg1.split())
      else:
          len_arg1 = len(arg1)

      if type_arg2 == "str":
          len_arg2 = len(arg2.split())
      else:
          len_arg2 = len(arg2)
      
      
      if len_arg1 != len_arg2:
          return 0

      return 1

      
  #------------------------------------------
  def chkMultiDimCoord(self, varName, axes):
  #------------------------------------------
      """If a coordinate variable is multi-dimensional, then it is recommended
      that the variable name should not match the name of any of its dimensions."""
      var=self.f[varName]
    
      # This is a temporary work around to obtain the dimensions of the coord
      # var.  In CDMS vn4.0 only 1D coord vars will be axis variables; There
      # will be no need to use _obj_. See CRM #011
      if var.id in axes and len(var._obj_.dimensions) > 1:
          # Multi-dimensional coordinate var
          if var.id in var._obj_.dimensions:
              print "WARNING (5): The name of a multi-dimensional coordinate variable"
              print "             should not match the name of any of its dimensions."
              self.warn = self.warn + 1


  #--------------------------------------
  def chkValuesMonotonic(self, varName):
  #--------------------------------------
    """A coordinate variable must have values that are strictly monotonic
    (increasing or decreasing)."""
    rc=1
    var=self.f[varName]
    values=var.getValue()
    i=0
    for val in values[:]:
        if i == 0:
            # First value - no comparison to do
            i=i+1
            lastVal=val
            continue
        elif i == 1:
            i=i+1
            if val < lastVal:
                # Decreasing sequence
                type='decr'
            elif val > lastVal:
                # Increasing sequence
                type='incr'
            else:
                # Same value - ERROR
                print "ERROR (5): co-ordinate variable '" + var.id + "' not monotonic"
                self.err = self.err+1
                return 1

            lastVal=val
        else:
            i=i+1
            if val < lastVal and type != 'decr':
                # ERROR - should be increasing value
                print "ERROR (5): co-ordinate variable '" + var.id + "' not monotonic"
                self.err = self.err+1
                return 1
            elif val > lastVal and type != 'incr':
                # ERROR - should be decreasing value
                print "ERROR (5): co-ordinate variable '" + var.id + "' not monotonic"
                self.err = self.err+1
                return 1

            lastVal=val


def getargs(arglist):
    
    '''getargs(arglist): parse command line options and environment variables'''

    from getopt import getopt, GetoptError
    from os import environ
    from sys import stderr, exit

    udunitskey='UDUNITS'
    standardnamekey='CF_STANDARD_NAMES'
    areatypeskey='CF_AREA_TYPES'
    # set defaults
    udunits=''
    standardname=STANDARDNAME
    areatypes=AREATYPES
    uploader=None
    useFileName="yes"
    badc=None
    coards=None
    version=Versions[-1]
    
    # set to environment variables
    if environ.has_key(udunitskey):
        udunits=environ[udunitskey]
    if environ.has_key(standardnamekey):
        standardname=environ[standardnamekey]
    if environ.has_key(areatypeskey):
        areatypes=environ[areatypeskey]

    try:
        (opts,args)=getopt(arglist[1:],'a:bchlnu:s:v:',['area_types=','badc','coards','help','uploader','noname','udunits=','cf_standard_names=','version='])
    except GetoptError:
        stderr.write('%s\n'%__doc__)
        exit(1)
    
    for a, v in opts:
        if a in ('-a','--area_types'):
            areatypes=v
            continue
        if a in ('-b','--badc'):
            badc="yes"
            continue
        if a in ('-c','--coards'):
            coards="yes"
            continue
        if a in ('-h','--help'):
            print __doc__
            exit(0)
        if a in ('-l','--uploader'):
            uploader="yes"
            continue
        if a in ('-n','--noname'):
            useFileName="no"
            continue
        if a in ('-u','--udunits'):
            udunits=v
            continue
        if a in ('-s','--cf_standard_names'):
            standardname=v
            continue
        if a in ('-v','--version'):
            if v == 'auto':
                version = 0.0
            else:
                version=float(v)
                if "CF-"+v not in CFVersions:
                    print "WARNING: CF-"+v+" is not a valid CF version."
                    print "Performing check against newest version",CFVersions[-1]
                    version=Versions[-1]
            continue
            
    if len(args) == 0:
        stderr.write('ERROR in command line\n\nusage:\n%s\n'%__doc__)
        exit(1)

    return (badc,coards,uploader,useFileName,standardname.strip(),areatypes.strip(),udunits.strip(),version,args)


#--------------------------
# Main Program
#--------------------------

if __name__ == '__main__':

    from sys import argv,exit

    (badc,coards,uploader,useFileName,standardName,areaTypes,udunitsDat,version,files)=getargs(argv)
    
    inst = CFChecker(uploader=uploader, useFileName=useFileName, badc=badc, coards=coards, cfStandardNamesXML=standardName, cfAreaTypesXML=areaTypes, udunitsDat=udunitsDat, version=version)
    for file in files:
        rc = inst.checker(file)
        exit (rc)

<|MERGE_RESOLUTION|>--- conflicted
+++ resolved
@@ -337,7 +337,6 @@
         print "Using Area Type Table Version "+self.area_type_lh.version_number+" ("+self.area_type_lh.last_modified+")"
     print ""
     
-<<<<<<< HEAD
     # Read in netCDF file
     try:
         self.f=cdms.open(file,"r")
@@ -362,8 +361,6 @@
     lowerVars=[]
     rc=1
 
-=======
->>>>>>> 7e574fe4
     # Check global attributes
     if not self.chkGlobalAttributes(): rc=0
         
